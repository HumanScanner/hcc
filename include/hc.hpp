//===----------------------------------------------------------------------===//
//
// This file is distributed under the University of Illinois Open Source
// License. See LICENSE.TXT for details.
//
//===----------------------------------------------------------------------===//

/**
 * @file hc.hpp
 * Heterogeneous C++ (HC) API.
 */

#pragma once

#include <kalmar_defines.h>
#include <kalmar_exception.h>
#include <kalmar_index.h>
#include <kalmar_runtime.h>
#include <kalmar_serialize.h>
#include <kalmar_launch.h>
#include <kalmar_buffer.h>
#include <kalmar_math.h>

#include <hsa_atomic.h>

#include <am.h>

/**
 * @namespace hc
 * Heterogeneous  C++ (HC) namespace
 */
namespace hc {

using namespace Kalmar::enums;

// forward declaration
class accelerator;
class accelerator_view;
class completion_future;
template <int N> class extent;
template <int N> class tiled_extent;
class ts_allocator;
template <typename T, int N> class array_view;
template <typename T, int N> class array;

// namespace alias
// namespace hc::fast_math is an alias of namespace Kalmar::fast_math
namespace fast_math = Kalmar::fast_math;

// namespace hc::precise_math is an alias of namespace Kalmar::precise_math
namespace precise_math = Kalmar::precise_math;

// type alias

/**
 * Represents a unique position in N-dimensional space.
 */
template <int N>
using index = Kalmar::index<N>;

using runtime_exception = Kalmar::runtime_exception;
using invalid_compute_domain = Kalmar::invalid_compute_domain;
using accelerator_view_removed = Kalmar::accelerator_view_removed;

// ------------------------------------------------------------------------
// accelerator_view
// ------------------------------------------------------------------------

/**
 * Represents a logical (isolated) accelerator view of a compute accelerator.
 * An object of this type can be obtained by calling the default_view property
 * or create_view member functions on an accelerator object.
 */
class accelerator_view {
public:
    /**
     * Copy-constructs an accelerator_view object. This function does a shallow
     * copy with the newly created accelerator_view object pointing to the same
     * underlying view as the "other" parameter.
     *
     * @param[in] other The accelerator_view object to be copied.
     */
    accelerator_view(const accelerator_view& other) :
        pQueue(other.pQueue) {}

    /**
     * Assigns an accelerator_view object to "this" accelerator_view object and
     * returns a reference to "this" object. This function does a shallow
     * assignment with the newly created accelerator_view object pointing to
     * the same underlying view as the passed accelerator_view parameter.
     *
     * @param[in] other The accelerator_view object to be assigned from.
     * @return A reference to "this" accelerator_view object.
     */
    accelerator_view& operator=(const accelerator_view& other) {
        pQueue = other.pQueue;
        return *this;
    }
<<<<<<< HEAD

    /**
     * Returns the queuing mode that this accelerator_view was created with.
     * See "Queuing Mode".
     *
     * @return The queuing mode.
     */
    queuing_mode get_queuing_mode() const { return pQueue->get_mode(); }

    /**
     * Returns a boolean value indicating whether the accelerator view when
     * passed to a parallel_for_each would result in automatic selection of an
     * appropriate execution target by the runtime. In other words, this is the
     * accelerator view that will be automatically selected if
     * parallel_for_each is invoked without explicitly specifying an
     * accelerator view.
     *
     * @return A boolean value indicating if the accelerator_view is the auto
     *         selection accelerator_view.
     */
    // FIXME: dummy implementation now
    bool get_is_auto_selection() { return false; }

    /**
     * Returns a 32-bit unsigned integer representing the version number of
     * this accelerator view. The format of the integer is major.minor, where
     * the major version number is in the high-order 16 bits, and the minor
     * version number is in the low-order bits.
     *
     * The version of the accelerator view is usually the same as that of the
     * parent accelerator.
     */
    // FIXME: dummy implementation now
    unsigned int get_version() const { return 0; } 

    /**
     * Returns the accelerator that this accelerator_view has been created on.
     */
    accelerator get_accelerator() const;

    /**
     * Returns a boolean value indicating whether the accelerator_view supports
     * debugging through extensive error reporting.
     *
     * The is_debug property of the accelerator view is usually same as that of
     * the parent accelerator.
     */
    // FIXME: dummy implementation now
    bool get_is_debug() const { return 0; } 

    /**
     * Performs a blocking wait for completion of all commands submitted to the
     * accelerator view prior to calling wait().
     */
    void wait() { pQueue->wait(); }

    /**
     * Sends the queued up commands in the accelerator_view to the device for
     * execution.
     *
     * An accelerator_view internally maintains a buffer of commands such as
     * data transfers between the host memory and device buffers, and kernel
     * invocations (parallel_for_each calls). This member function sends the
     * commands to the device for processing. Normally, these commands are sent
     * to the GPU automatically whenever the runtime determines that they need
     * to be, such as when the command buffer is full or when waiting for 
     * transfer of data from the device buffers to host memory. The flush 
     * member function will send the commands manually to the device.
     *
     * Calling this member function incurs an overhead and must be used with
     * discretion. A typical use of this member function would be when the CPU
     * waits for an arbitrary amount of time and would like to force the
     * execution of queued device commands in the meantime. It can also be used
     * to ensure that resources on the accelerator are reclaimed after all
     * references to them have been removed.
     *
     * Because flush operates asynchronously, it can return either before or
     * after the device finishes executing the buffered commands. However, the
     * commands will eventually always complete.
     *
     * If the queuing_mode is queuing_mode_immediate, this function does
     * nothing.
     *
     * @return None
     */
    void flush() { pQueue->flush(); }

    /**
     * This command inserts a marker event into the accelerator_view's command
     * queue. This marker is returned as a completion_future object. When all
     * commands that were submitted prior to the marker event creation have
     * completed, the future is ready.
     *
     * @return A future which can be waited on, and will block until the
     *         current batch of commands has completed.
     */
    completion_future create_marker();

    /**
     * Compares "this" accelerator_view with the passed accelerator_view object
     * to determine if they represent the same underlying object.
     *
     * @param[in] other The accelerator_view object to be compared against.
     * @return A boolean value indicating whether the passed accelerator_view
     *         object is same as "this" accelerator_view.
     */
    bool operator==(const accelerator_view& other) const {
        return pQueue == other.pQueue;
    }

    /**
     * Compares "this" accelerator_view with the passed accelerator_view object
     * to determine if they represent different underlying objects.
     *
     * @param[in] other The accelerator_view object to be compared against.
     * @return A boolean value indicating whether the passed accelerator_view
     *         object is different from "this" accelerator_view.
     */
    bool operator!=(const accelerator_view& other) const { return !(*this == other); }

    /**
     * Returns the maximum size of tile static area available on this
     * accelerator view.
     */
    size_t get_max_tile_static_size() {
        return pQueue.get()->getDev()->GetMaxTileStaticSize();
    }

    /**
     * Returns the number of pending asynchronous operations on this
     * accelerator view.
     */
    int getPendingAsyncOps() {
        return pQueue->getPendingAsyncOps();
    }

    /**
     * Returns an opaque handle which points to the underlying HSA queue.
     *
     * @return An opaque handle of the underlying HSA queue, if the accelerator
     *         view is based on HSA.  NULL if otherwise.
     */
    void* getHSAQueue() {
        return pQueue->getHSAQueue();
    }

    /**
     * Returns if the accelerator view is based on HSA.
     */
    bool hasHSAInterOp() {
        return pQueue->hasHSAInterOp();
    }

    /*
     * Set AM index.
     *
     * @param[in] av_index index given by AM API for this accelerator_view
     *                     instance.
     */
    void set_av_index(am_accelerator_view_t av_index) {
        pQueue->setAMIndex(av_index);
    }

    /**
     * Returns AM index.
     */
    am_accelerator_view_t get_av_index() {
        return pQueue->getAMIndex();
    }

    /**
     * Returns AM index via conversion.
     */
    operator am_accelerator_view_t() const { return pQueue->getAMIndex(); }
=======

    /**
     * Returns the queuing mode that this accelerator_view was created with.
     * See "Queuing Mode".
     *
     * @return The queuing mode.
     */
    queuing_mode get_queuing_mode() const { return pQueue->get_mode(); }

    /**
     * Returns a boolean value indicating whether the accelerator view when
     * passed to a parallel_for_each would result in automatic selection of an
     * appropriate execution target by the runtime. In other words, this is the
     * accelerator view that will be automatically selected if
     * parallel_for_each is invoked without explicitly specifying an
     * accelerator view.
     *
     * @return A boolean value indicating if the accelerator_view is the auto
     *         selection accelerator_view.
     */
    // FIXME: dummy implementation now
    bool get_is_auto_selection() { return false; }

    /**
     * Returns a 32-bit unsigned integer representing the version number of
     * this accelerator view. The format of the integer is major.minor, where
     * the major version number is in the high-order 16 bits, and the minor
     * version number is in the low-order bits.
     *
     * The version of the accelerator view is usually the same as that of the
     * parent accelerator.
     */
    // FIXME: dummy implementation now
    unsigned int get_version() const { return 0; } 

    /**
     * Returns the accelerator that this accelerator_view has been created on.
     */
    accelerator get_accelerator() const;

    /**
     * Returns a boolean value indicating whether the accelerator_view supports
     * debugging through extensive error reporting.
     *
     * The is_debug property of the accelerator view is usually same as that of
     * the parent accelerator.
     */
    // FIXME: dummy implementation now
    bool get_is_debug() const { return 0; } 

    /**
     * Performs a blocking wait for completion of all commands submitted to the
     * accelerator view prior to calling wait().
     */
    void wait() { pQueue->wait(); }

    /**
     * Sends the queued up commands in the accelerator_view to the device for
     * execution.
     *
     * An accelerator_view internally maintains a buffer of commands such as
     * data transfers between the host memory and device buffers, and kernel
     * invocations (parallel_for_each calls). This member function sends the
     * commands to the device for processing. Normally, these commands are sent
     * to the GPU automatically whenever the runtime determines that they need
     * to be, such as when the command buffer is full or when waiting for 
     * transfer of data from the device buffers to host memory. The flush 
     * member function will send the commands manually to the device.
     *
     * Calling this member function incurs an overhead and must be used with
     * discretion. A typical use of this member function would be when the CPU
     * waits for an arbitrary amount of time and would like to force the
     * execution of queued device commands in the meantime. It can also be used
     * to ensure that resources on the accelerator are reclaimed after all
     * references to them have been removed.
     *
     * Because flush operates asynchronously, it can return either before or
     * after the device finishes executing the buffered commands. However, the
     * commands will eventually always complete.
     *
     * If the queuing_mode is queuing_mode_immediate, this function does
     * nothing.
     *
     * @return None
     */
    void flush() { pQueue->flush(); }

    /**
     * This command inserts a marker event into the accelerator_view's command
     * queue. This marker is returned as a completion_future object. When all
     * commands that were submitted prior to the marker event creation have
     * completed, the future is ready.
     *
     * @return A future which can be waited on, and will block until the
     *         current batch of commands has completed.
     */
    completion_future create_marker();

    /**
     * Compares "this" accelerator_view with the passed accelerator_view object
     * to determine if they represent the same underlying object.
     *
     * @param[in] other The accelerator_view object to be compared against.
     * @return A boolean value indicating whether the passed accelerator_view
     *         object is same as "this" accelerator_view.
     */
    bool operator==(const accelerator_view& other) const {
        return pQueue == other.pQueue;
    }

    /**
     * Compares "this" accelerator_view with the passed accelerator_view object
     * to determine if they represent different underlying objects.
     *
     * @param[in] other The accelerator_view object to be compared against.
     * @return A boolean value indicating whether the passed accelerator_view
     *         object is different from "this" accelerator_view.
     */
    bool operator!=(const accelerator_view& other) const { return !(*this == other); }

    /**
     * Returns the maximum size of tile static area available on this
     * accelerator view.
     */
    size_t get_max_tile_static_size() {
        return pQueue.get()->getDev()->GetMaxTileStaticSize();
    }

    /**
     * Returns the number of pending asynchronous operations on this
     * accelerator view.
     */
    int getPendingAsyncOps() {
        return pQueue->getPendingAsyncOps();
    }

    /**
     * Returns an opaque handle which points to the underlying HSA queue.
     *
     * @return An opaque handle of the underlying HSA queue, if the accelerator
     *         view is based on HSA.  NULL if otherwise.
     */
    void* getHSAQueue() {
        return pQueue->getHSAQueue();
    }

    /**
     * Returns if the accelerator view is based on HSA.
     */
    bool hasHSAInterOp() {
        return pQueue->hasHSAInterOp();
    }
>>>>>>> d5e0aa68

private:
    accelerator_view(std::shared_ptr<Kalmar::KalmarQueue> pQueue) : pQueue(pQueue) {}
    std::shared_ptr<Kalmar::KalmarQueue> pQueue;

    friend class accelerator;
    template <typename Q, int K> friend class array;
    template <typename Q, int K> friend class array_view;
  
    template<typename Kernel> friend
        void* Kalmar::mcw_cxxamp_get_kernel(const std::shared_ptr<Kalmar::KalmarQueue>&, const Kernel&);
    template<typename Kernel, int dim_ext> friend
        void Kalmar::mcw_cxxamp_execute_kernel_with_dynamic_group_memory(const std::shared_ptr<Kalmar::KalmarQueue>&, size_t *, size_t *, const Kernel&, void*, size_t);
    template<typename Kernel, int dim_ext> friend
        std::shared_ptr<Kalmar::KalmarAsyncOp> Kalmar::mcw_cxxamp_execute_kernel_with_dynamic_group_memory_async(const std::shared_ptr<Kalmar::KalmarQueue>&, size_t *, size_t *, const Kernel&, void*, size_t);
    template<typename Kernel, int dim_ext> friend
        void Kalmar::mcw_cxxamp_launch_kernel(const std::shared_ptr<Kalmar::KalmarQueue>&, size_t *, size_t *, const Kernel&);
    template<typename Kernel, int dim_ext> friend
        std::shared_ptr<Kalmar::KalmarAsyncOp> Kalmar::mcw_cxxamp_launch_kernel_async(const std::shared_ptr<Kalmar::KalmarQueue>&, size_t *, size_t *, const Kernel&);
  
    // FIXME: enable CPU execution path for HC
#if __KALMAR_ACCELERATOR__ == 2 || __KALMAR_CPU__ == 2
    template <typename Kernel, int N> friend
        void Kalmar::launch_cpu_task(const std::shared_ptr<Kalmar::KalmarQueue>&, Kernel const&, extent<N> const&);
#endif

    // non-tiled parallel_for_each with dynamic group segment
    template<typename Kernel> friend
        completion_future parallel_for_each(const accelerator_view&, const extent<1>&, ts_allocator&, const Kernel&);
    template<typename Kernel> friend
        completion_future parallel_for_each(const accelerator_view&, const extent<2>&, ts_allocator&, const Kernel&);
    template<typename Kernel> friend
        completion_future parallel_for_each(const accelerator_view&, const extent<3>&, ts_allocator&, const Kernel&);
  
    // non-tiled parallel_for_each with dynamic group segment
    template <typename Kernel> friend
        completion_future parallel_for_each(const extent<1>&, ts_allocator&, const Kernel&);
    template <typename Kernel> friend
        completion_future parallel_for_each(const extent<2>&, ts_allocator&, const Kernel&);
    template <typename Kernel> friend
        completion_future parallel_for_each(const extent<3>&, ts_allocator&, const Kernel&);
  
    // tiled parallel_for_each with dynamic group segment
    template<typename Kernel> friend
        completion_future parallel_for_each(const accelerator_view&, const tiled_extent<1>&, ts_allocator&, const Kernel&);
    template<typename Kernel> friend
        completion_future parallel_for_each(const accelerator_view&, const tiled_extent<2>&, ts_allocator&, const Kernel&);
    template<typename Kernel> friend
        completion_future parallel_for_each(const accelerator_view&, const tiled_extent<3>&, ts_allocator&, const Kernel&);
  
    // tiled parallel_for_each with dynamic group segment
    template <typename Kernel> friend
        completion_future parallel_for_each(const tiled_extent<1>&, ts_allocator&, const Kernel&);
    template <typename Kernel> friend
        completion_future parallel_for_each(const tiled_extent<2>&, ts_allocator&, const Kernel&);
    template <typename Kernel> friend
        completion_future parallel_for_each(const tiled_extent<3>&, ts_allocator&, const Kernel&);
  
    // non-tiled parallel_for_each
    // generic version
    template <int N, typename Kernel> friend
        completion_future parallel_for_each(const accelerator_view&, const extent<N>&, const Kernel&);
  
    // 1D specialization
    template <typename Kernel> friend
        completion_future parallel_for_each(const accelerator_view&, const extent<1>&, const Kernel&);
  
    // 2D specialization
    template <typename Kernel> friend
        completion_future parallel_for_each(const accelerator_view&, const extent<2>&, const Kernel&);
  
    // 3D specialization
    template <typename Kernel> friend
        completion_future parallel_for_each(const accelerator_view&, const extent<3>&, const Kernel&);
  
    // tiled parallel_for_each, 3D version
    template <typename Kernel> friend
        completion_future parallel_for_each(const accelerator_view&, const tiled_extent<3>&, const Kernel&);
  
    // tiled parallel_for_each, 2D version
    template <typename Kernel> friend
        completion_future parallel_for_each(const accelerator_view&, const tiled_extent<2>&, const Kernel&);
  
    // tiled parallel_for_each, 1D version
    template <typename Kernel> friend
        completion_future parallel_for_each(const accelerator_view&, const tiled_extent<1>&, const Kernel&);

#if __KALMAR_ACCELERATOR__ == 2 || __KALMAR_CPU__ == 2
public:
#endif
    __attribute__((annotate("user_deserialize")))
    accelerator_view() restrict(amp,cpu) {
#if __KALMAR_ACCELERATOR__ != 1
        throw runtime_exception("errorMsg_throw", 0);
#endif
    }
};

// ------------------------------------------------------------------------
// accelerator
// ------------------------------------------------------------------------

/**
 * Represents a physical accelerated computing device. An object of
 * this type can be created by enumerating the available devices, or
 * getting the default device.
 */
class accelerator
{
public:
<<<<<<< HEAD
=======
    /** @{ */
    /** 
     * These are static constant string literals that represent device paths for
     * known accelerators, or in the case of "default_accelerator", direct the
     * runtime to choose an accelerator automatically.
     *
     * default_accelerator: The string L"default" represents the default
     * accelerator, which directs the runtime to choose the fastest accelerator
     * available. The selection criteria are discussed in section 3.2.1 Default
     * Accelerator.
     *
     * cpu_accelerator: The string L"cpu" represents the host system. This
     * accelerator is used to provide a location for system-allocated memory
     * such as host arrays and staging arrays. It is not a valid target for
     * accelerated computations.
     */
    static const wchar_t default_accelerator[];
    static const wchar_t cpu_accelerator[];

    /** @} */

>>>>>>> d5e0aa68
    /**
     * Constructs a new accelerator object that represents the default
     * accelerator. This is equivalent to calling the constructor 
     * @code{.cpp}
     * accelerator(accelerator::default_accelerator)
     * @endcode
     *
     * The actual accelerator chosen as the default can be affected by calling
     * accelerator::set_default().
     */
<<<<<<< HEAD
    accelerator() : accelerator(L"default") {}
=======
    accelerator() : accelerator(default_accelerator) {}
>>>>>>> d5e0aa68

    /**
     * Constructs a new accelerator object that represents the physical device
     * named by the "path" argument. If the path represents an unknown or
     * unsupported device, an exception will be thrown.
     *
     * The path can be one of the following:
     * 1. accelerator::default_accelerator (or L"default"), which represents the
     *    path of the fastest accelerator available, as chosen by the runtime.
     * 2. accelerator::cpu_accelerator (or L"cpu"), which represents the CPU.
     *    Note that parallel_for_each shall not be invoked over this accelerator.
     * 3. A valid device path that uniquely identifies a hardware accelerator
     *    available on the host system.
     *
     * @param[in] path The device path of this accelerator.
     */
    explicit accelerator(const std::wstring& path)
        : pDev(Kalmar::getContext()->getDevice(path)) {}

    /**
     * Copy constructs an accelerator object. This function does a shallow copy
     * with the newly created accelerator object pointing to the same underlying
     * device as the passed accelerator parameter.
     *
     * @param[in] other The accelerator object to be copied.
     */
    accelerator(const accelerator& other) : pDev(other.pDev) {}

    /**
     * Returns a std::vector of accelerator objects (in no specific
     * order) representing all accelerators that are available, including
     * reference accelerators and WARP accelerators if available.
     *
     * @return A vector of accelerators.
     */
    static std::vector<accelerator> get_all() {
        auto Devices = Kalmar::getContext()->getDevices();
        std::vector<accelerator> ret(Devices.size());
        for (int i = 0; i < ret.size(); ++i)
            ret[i] = Devices[i];
        return std::move(ret);
    }

    /**
     * Sets the default accelerator to the device path identified by the "path"
     * argument. See the constructor accelerator(const std::wstring& path)
     * for a description of the allowable path strings.
     *
     * This establishes a process-wide default accelerator and influences all
     * subsequent operations that might use a default accelerator.
     *
     * @param[in] path The device path of the default accelerator.
     * @return A Boolean flag indicating whether the default was set. If the
     *         default has already been set for this process, this value will be
     *         false, and the function will have no effect.
     */
    static bool set_default(const std::wstring& path) {
        return Kalmar::getContext()->set_default(path);
    }

    /**
     * Returns an accelerator_view which when passed as the first argument to a
     * parallel_for_each call causes the runtime to automatically select the
     * target accelerator_view for executing the parallel_for_each kernel. In
     * other words, a parallel_for_each invocation with the accelerator_view
     * returned by get_auto_selection_view() is the same as a parallel_for_each
     * invocation without an accelerator_view argument.
     *
     * For all other purposes, the accelerator_view returned by
     * get_auto_selection_view() behaves the same as the default accelerator_view
     * of the default accelerator (aka accelerator().get_default_view() ).
     *
     * @return An accelerator_view than can be used to indicate auto selection
     *         of the target for a parallel_for_each execution.
     */
    static accelerator_view get_auto_selection_view() {
        return Kalmar::getContext()->auto_select();
    }

    /**
     * Assigns an accelerator object to "this" accelerator object and returns a
     * reference to "this" object. This function does a shallow assignment with
     * the newly created accelerator object pointing to the same underlying
     * device as the passed accelerator parameter.
     *
     * @param other The accelerator object to be assigned from.
     * @return A reference to "this" accelerator object.
     */
    accelerator& operator=(const accelerator& other) {
        pDev = other.pDev;
        return *this;
    }

    /**
     * Returns the default accelerator_view associated with the accelerator.
     * The queuing_mode of the default accelerator_view is queuing_mode_automatic.
     *
     * @return The default accelerator_view object associated with the accelerator.
     */
    accelerator_view get_default_view() const { return pDev->get_default_queue(); }

    /**
     * Creates and returns a new accelerator view on the accelerator with the
     * supplied queuing mode.
     *
     * @param[in] qmode The queuing mode of the accelerator_view to be created.
     *                  See "Queuing Mode". The default value would be
     *                  queueing_mdoe_automatic if not specified.
     */
    accelerator_view create_view(queuing_mode mode = queuing_mode_automatic) {
        auto pQueue = pDev->createQueue();
        pQueue->set_mode(mode);
        return pQueue;
    }
  
    /**
     * Compares "this" accelerator with the passed accelerator object to
     * determine if they represent the same underlying device.
     *
     * @param[in] other The accelerator object to be compared against.
     * @return A boolean value indicating whether the passed accelerator
     *         object is same as "this" accelerator.
     */
    bool operator==(const accelerator& other) const { return pDev == other.pDev; }

    /**
     * Compares "this" accelerator with the passed accelerator object to
     * determine if they represent different devices.
     *
     * @param[in] other The accelerator object to be compared against.
     * @return A boolean value indicating whether the passed accelerator
     *         object is different from "this" accelerator.
     */
    bool operator!=(const accelerator& other) const { return !(*this == other); }

    /**
     * Sets the default_cpu_access_type for this accelerator.
     *
     * The default_cpu_access_type is used for arrays created on this
     * accelerator or for implicit array_view memory allocations accessed on
     * this this accelerator.
     *
     * This method only succeeds if the default_cpu_access_type for the
     * accelerator has not already been overriden by a previous call to this 
     * method and the runtime selected default_cpu_access_type for this 
     * accelerator has not yet been used for allocating an array or for an 
     * implicit array_view memory allocation on this accelerator.
     *
     * @param[in] default_cpu_access_type The default cpu access_type to be used
     *            for array/array_view memory allocations on this accelerator.
     * @return A boolean value indicating if the default cpu access_type for the
     *         accelerator was successfully set.
     */
    bool set_default_cpu_access_type(access_type type) {
        pDev->set_access(type);
        return true;
    }

    /**
     * Returns a system-wide unique device instance path that matches the
     * "Device Instance Path" property for the device in Device Manager, or one
     * of the predefined path constants cpu_accelerator.
     */
    std::wstring get_device_path() const { return pDev->get_path(); }

    /**
     * Returns a short textual description of the accelerator device.
     */
    std::wstring get_description() const { return pDev->get_description(); }

    /**
     * Returns a 32-bit unsigned integer representing the version number of this
     * accelerator. The format of the integer is major.minor, where the major
     * version number is in the high-order 16 bits, and the minor version number
     * is in the low-order bits.
     */
    // FIXME: dummy implementation now
    unsigned int get_version() const { return 0; }

    /**
     * This property indicates that the accelerator may be shared by (and thus
     * have interference from) the operating system or other system software
     * components for rendering purposes. A C++ AMP implementation may set this
     * property to false should such interference not be applicable for a
     * particular accelerator.
     */
    // FIXME: dummy implementation now
    bool get_has_display() const { return false; }

    /**
     * Returns the amount of dedicated memory (in KB) on an accelerator device.
     * There is no guarantee that this amount of memory is actually available to
     * use.
     */
    size_t get_dedicated_memory() const { return pDev->get_mem(); }

    /**
     * Returns a Boolean value indicating whether this accelerator supports
     * double-precision (double) computations. When this returns true,
     * supports_limited_double_precision also returns true.
     */
    bool get_supports_double_precision() const { return pDev->is_double(); }

    /**
     * Returns a boolean value indicating whether the accelerator has limited
     * double precision support (excludes double division, precise_math
     * functions, int to double, double to int conversions) for a
     * parallel_for_each kernel.
     */
    bool get_supports_limited_double_precision() const { return pDev->is_lim_double(); }

    /**
     * Returns a boolean value indicating whether the accelerator supports
     * debugging.
     */
    // FIXME: dummy implementation now
    bool get_is_debug() const { return false; }

    /**
     * Returns a boolean value indicating whether the accelerator is emulated.
     * This is true, for example, with the reference, WARP, and CPU accelerators.
     */
    bool get_is_emulated() const { return pDev->is_emulated(); }

    /**
     * Returns a boolean value indicating whether the accelerator supports memory
     * accessible both by the accelerator and the CPU.
     */
    bool get_supports_cpu_shared_memory() const { return pDev->is_unified(); }

    /**
     * Get the default cpu access_type for buffers created on this accelerator
     */
    access_type get_default_cpu_access_type() const { return pDev->get_access(); }
  
  
    /**
     * Returns the maximum size of tile static area available on this
     * accelerator.
     */
    size_t get_max_tile_static_size() {
      return get_default_view().get_max_tile_static_size();
    }
  
<<<<<<< HEAD
    /**
     * Returns a vector of all accelerator_view associated with this accelerator.
     */
    std::vector<accelerator_view> get_all_views() {
        std::vector<accelerator_view> result;
        std::vector< std::shared_ptr<Kalmar::KalmarQueue> > queues = pDev->get_all_queues();
        for (auto q : queues) {
            result.push_back(q);
        }
        return result;
    }
=======
>>>>>>> d5e0aa68
private:
    accelerator(Kalmar::KalmarDevice* pDev) : pDev(pDev) {}
    friend class accelerator_view;
    Kalmar::KalmarDevice* pDev;
};

<<<<<<< HEAD
inline accelerator accelerator_view::get_accelerator() const { return pQueue->getDev(); }
=======
// FIXME: this will cause troubles later in separated compilation
const wchar_t accelerator::cpu_accelerator[] = L"cpu";
const wchar_t accelerator::default_accelerator[] = L"default";
>>>>>>> d5e0aa68

// ------------------------------------------------------------------------
// completion_future
// ------------------------------------------------------------------------

/**
 * This class is the return type of all asynchronous APIs and has an interface
 * analogous to std::shared_future<void>. Similar to std::shared_future, this
 * type provides member methods such as wait and get to wait for asynchronous
 * operations to finish, and the type additionally provides a member method
 * then(), to specify a completion callback functor to be executed upon
 * completion of an asynchronous operation.
 */
class completion_future {
public:

    /**
     * Default constructor. Constructs an empty uninitialized completion_future
     * object which does not refer to any asynchronous operation. Default
     * constructed completion_future objects have valid() == false
     */
    completion_future() : __amp_future(), __thread_then(nullptr), __asyncOp(nullptr) {};

    /**
     * Copy constructor. Constructs a new completion_future object that referes
     * to the same asynchronous operation as the other completion_future object.
     *
     * @param[in] other An object of type completion_future from which to
     *                  initialize this.
     */
    completion_future(const completion_future& other)
        : __amp_future(other.__amp_future), __thread_then(other.__thread_then), __asyncOp(other.__asyncOp) {}

    /**
     * Move constructor. Move constructs a new completion_future object that
     * referes to the same asynchronous operation as originally refered by the
     * other completion_future object. After this constructor returns,
     * other.valid() == false
     *
     * @param[in] other An object of type completion_future which the new
     *                  completion_future
     */
    completion_future(completion_future&& other)
        : __amp_future(std::move(other.__amp_future)), __thread_then(other.__thread_then), __asyncOp(other.__asyncOp) {}

    /**
     * Copy assignment. Copy assigns the contents of other to this. This method
     * causes this to stop referring its current asynchronous operation and
     * start referring the same asynchronous operation as other.
     *
     * @param[in] other An object of type completion_future which is copy
     *                  assigned to this.
     */
    completion_future& operator=(const completion_future& _Other) {
        if (this != &_Other) {
           __amp_future = _Other.__amp_future;
           __thread_then = _Other.__thread_then;
           __asyncOp = _Other.__asyncOp;
        }
        return (*this);
    }

    /**
     * Move assignment. Move assigns the contents of other to this. This method
     * causes this to stop referring its current asynchronous operation and
     * start referring the same asynchronous operation as other. After this
     * method returns, other.valid() == false
     *
     * @param[in] other An object of type completion_future which is move
     *                  assigned to this.
     */
    completion_future& operator=(completion_future&& _Other) {
        if (this != &_Other) {
            __amp_future = std::move(_Other.__amp_future);
            __thread_then = _Other.__thread_then;
           __asyncOp = _Other.__asyncOp;
        }
        return (*this);
    }

    /**
     * This method is functionally identical to std::shared_future<void>::get.
     * This method waits for the associated asynchronous operation to finish
     * and returns only upon the completion of the asynchronous operation. If
     * an exception was encountered during the execution of the asynchronous
     * operation, this method throws that stored exception.
     */
    void get() const {
        __amp_future.get();
    }

    /**
     * This method is functionally identical to
     * std::shared_future<void>::valid. This returns true if this
     * completion_future is associated with an asynchronous operation.
     */
    bool valid() const {
        return __amp_future.valid();
    }

    /** @{ */
    /**
     * These methods are functionally identical to the corresponding
     * std::shared_future<void> methods.
     *
     * The wait method waits for the associated asynchronous operation to
     * finish and returns only upon completion of the associated asynchronous
     * operation or if an exception was encountered when executing the
     * asynchronous operation.
     *
     * The other variants are functionally identical to the
     * std::shared_future<void> member methods with same names.
     */
    void wait() const {
        if(this->valid())
          __amp_future.wait();
    }

    template <class _Rep, class _Period>
    std::future_status wait_for(const std::chrono::duration<_Rep, _Period>& _Rel_time) const {
        return __amp_future.wait_for(_Rel_time);
    }

    template <class _Clock, class _Duration>
    std::future_status wait_until(const std::chrono::time_point<_Clock, _Duration>& _Abs_time) const {
        return __amp_future.wait_until(_Abs_time);
    }

    /** @} */

    /**
     * Conversion operator to std::shared_future<void>. This method returns a
     * shared_future<void> object corresponding to this completion_future
     * object and refers to the same asynchronous operation.
     */
    operator std::shared_future<void>() const {
        return __amp_future;
    }

    /**
     * This method enables specification of a completion callback func which is
     * executed upon completion of the asynchronous operation associated with
     * this completion_future object. The completion callback func should have
     * an operator() that is valid when invoked with non arguments, i.e., "func()".
     */
    // FIXME: notice we removed const from the signature here
    //        the original signature in the specification should be
    //        template<typename functor>
    //        void then(const functor& func) const;
    template<typename functor>
    void then(const functor & func) {
#if __KALMAR_ACCELERATOR__ != 1
      // could only assign once
      if (__thread_then == nullptr) {
        // spawn a new thread to wait on the future and then execute the callback functor
        __thread_then = new std::thread([&]() restrict(cpu) {
          this->wait();
          if(this->valid())
            func();
        });
      }
#endif
    }

    /**
     * Get the native handle for the asynchronous operation encapsulated in
     * this completion_future object. The method is mostly used for debugging
     * purpose.
     */
    void* getNativeHandle() {
      if (__asyncOp != nullptr) {
        return __asyncOp->getNativeHandle();
      } else {
        return nullptr;
      }
    }

    ~completion_future() {
      if (__thread_then != nullptr) {
        __thread_then->join();
      }
      delete __thread_then;
      __thread_then = nullptr;
      
      if (__asyncOp != nullptr) {
        __asyncOp = nullptr;
      }
    }

private:
    std::shared_future<void> __amp_future;
    std::thread* __thread_then = nullptr;
    std::shared_ptr<Kalmar::KalmarAsyncOp> __asyncOp;

    completion_future(std::shared_ptr<Kalmar::KalmarAsyncOp> event) : __amp_future(*(event->getFuture())), __asyncOp(event) {}

    completion_future(const std::shared_future<void> &__future)
        : __amp_future(__future), __thread_then(nullptr), __asyncOp(nullptr) {}

    // non-tiled parallel_for_each with dynamic group segment
    template<typename Kernel> friend
        completion_future parallel_for_each(const accelerator_view&, const extent<1>&, ts_allocator&, const Kernel&);
    template<typename Kernel> friend
        completion_future parallel_for_each(const accelerator_view&, const extent<2>&, ts_allocator&, const Kernel&);
    template<typename Kernel> friend
        completion_future parallel_for_each(const accelerator_view&, const extent<3>&, ts_allocator&, const Kernel&);
  
    // non-tiled parallel_for_each with dynamic group segment
    template <typename Kernel> friend
        completion_future parallel_for_each(const extent<1>&, ts_allocator&, const Kernel&);
    template <typename Kernel> friend
        completion_future parallel_for_each(const extent<2>&, ts_allocator&, const Kernel&);
    template <typename Kernel> friend
        completion_future parallel_for_each(const extent<3>&, ts_allocator&, const Kernel&);
  
    // tiled parallel_for_each with dynamic group segment
    template<typename Kernel> friend
        completion_future parallel_for_each(const accelerator_view&, const tiled_extent<1>&, ts_allocator&, const Kernel&);
    template<typename Kernel> friend
        completion_future parallel_for_each(const accelerator_view&, const tiled_extent<2>&, ts_allocator&, const Kernel&);
    template<typename Kernel> friend
        completion_future parallel_for_each(const accelerator_view&, const tiled_extent<3>&, ts_allocator&, const Kernel&);
  
    // tiled parallel_for_each with dynamic group segment
    template <typename Kernel> friend
        completion_future parallel_for_each(const tiled_extent<1>&, ts_allocator&, const Kernel&);
    template <typename Kernel> friend
        completion_future parallel_for_each(const tiled_extent<2>&, ts_allocator&, const Kernel&);
    template <typename Kernel> friend
        completion_future parallel_for_each(const tiled_extent<3>&, ts_allocator&, const Kernel&);

    // non-tiled parallel_for_each
    // generic version
    template <int N, typename Kernel> friend
        completion_future parallel_for_each(const accelerator_view&, const extent<N>&, const Kernel&);

    // 1D specialization
    template <typename Kernel> friend
        completion_future parallel_for_each(const accelerator_view&, const extent<1>&, const Kernel&);

    // 2D specialization
    template <typename Kernel> friend
        completion_future parallel_for_each(const accelerator_view&, const extent<2>&, const Kernel&);

    // 3D specialization
    template <typename Kernel> friend
        completion_future parallel_for_each(const accelerator_view&, const extent<3>&, const Kernel&);

    // tiled parallel_for_each, 3D version
    template <typename Kernel> friend
        completion_future parallel_for_each(const accelerator_view&, const tiled_extent<3>&, const Kernel&);

    // tiled parallel_for_each, 2D version
    template <typename Kernel> friend
        completion_future parallel_for_each(const accelerator_view&, const tiled_extent<2>&, const Kernel&);

    // tiled parallel_for_each, 1D version
    template <typename Kernel> friend
        completion_future parallel_for_each(const accelerator_view&, const tiled_extent<1>&, const Kernel&);

    // implementation of copy_async
    template <typename InputIter, typename OutputIter> friend
        completion_future __amp_copy_async_impl(InputIter& src, OutputIter& dst);

    // copy_async
    template <typename InputIter, typename T, int N> friend
        completion_future copy_async(InputIter srcBegin, InputIter srcEnd, array<T, N>& dest);
    template <typename InputIter, typename T, int N> friend
        completion_future copy_async(InputIter srcBegin, InputIter srcEnd, const array_view<T, N>& dest);
    template <typename InputIter, typename T, int N> friend
        completion_future copy_async(InputIter srcBegin, array<T, N>& dest);
    template <typename InputIter, typename T, int N> friend
        completion_future copy_async(InputIter srcBegin, const array_view<T, N>& dest);
    template <typename OutputIter, typename T, int N> friend
        completion_future copy_async(const array<T, N>& src, OutputIter destBegin);
    template <typename OutputIter, typename T, int N> friend
        completion_future copy_async(const array_view<T, N>& src, OutputIter destBegin);

    // array_view
    template <typename T, int N> friend class array_view;

    // accelerator_view
    friend class accelerator_view;
};

// ------------------------------------------------------------------------
// member function implementations
// ------------------------------------------------------------------------

inline accelerator accelerator_view::get_accelerator() const { return pQueue->getDev(); }

inline completion_future accelerator_view::create_marker() {
    return completion_future(pQueue->EnqueueMarker());
}

// ------------------------------------------------------------------------
// extent
// ------------------------------------------------------------------------

/**
 * Represents a unique position in N-dimensional space.
 *
 * @tparam N The dimension to this extent applies. Special constructors are
 *           supplied for the cases where @f$N \in \{ 1,2,3 \}@f$, but N can
 *           be any integer greater than or equal to 1.
 */
template <int N>
class extent {
public:
    /**
     * A static member of extent<N> that contains the rank of this extent.
     */
    static const int rank = N;

    /**
     * The element type of extent<N>.
     */
    typedef int value_type;

    /**
     * Default constructor. The value at each dimension is initialized to zero.
     * Thus, "extent<3> ix;" initializes the variable to the position (0,0,0).
     */
    extent() restrict(amp,cpu) : base_() {
      static_assert(N > 0, "Dimensionality must be positive");
    };

    /**
     * Copy constructor. Constructs a new extent<N> from the supplied argument.
     *
     * @param other An object of type extent<N> from which to initialize this
     *              new extent.
     */
    extent(const extent& other) restrict(amp,cpu)
        : base_(other.base_) {}

    /** @{ */
    /**
     * Constructs an extent<N> with the coordinate values provided by @f$e_{0..2}@f$.
     * These are specialized constructors that are only valid when the rank of
     * the extent @f$N \in \{1,2,3\}@f$. Invoking a specialized constructor
     * whose argument @f$count \ne N@f$ will result in a compilation error.
     *
     * @param[in] e0 The component values of the extent vector.
     */
    explicit extent(int e0) restrict(amp,cpu)
        : base_(e0) {}

    template <typename ..._Tp>
        explicit extent(_Tp ... __t) restrict(amp,cpu)
        : base_(__t...) {
      static_assert(sizeof...(__t) <= 3, "Can only supply at most 3 individual coordinates in the constructor");
      static_assert(sizeof...(__t) == N, "rank should be consistency");
    }

    /** @} */

    /**
     * Constructs an extent<N> with the coordinate values provided the array of
     * int component values. If the coordinate array length @f$\ne@f$ N, the
     * behavior is undefined. If the array value is NULL or not a valid
     * pointer, the behavior is undefined.
     *
     * @param[in] components An array of N int values.
     */
    explicit extent(const int components[]) restrict(amp,cpu)
        : base_(components) {}

    /**
     * Constructs an extent<N> with the coordinate values provided the array of
     * int component values. If the coordinate array length @f$\ne@f$ N, the
     * behavior is undefined. If the array value is NULL or not a valid
     * pointer, the behavior is undefined.
     *
     * @param[in] components An array of N int values.
     */
    explicit extent(int components[]) restrict(amp,cpu)
        : base_(components) {}

    /**
     * Assigns the component values of "other" to this extent<N> object.
     *
     * @param[in] other An object of type extent<N> from which to copy into
     *                  this extent.
     * @return Returns *this.
     */
    extent& operator=(const extent& other) restrict(amp,cpu) {
        base_.operator=(other.base_);
        return *this;
    }

    /** @{ */
    /**
     * Returns the extent component value at position c.
     *
     * @param[in] c The dimension axis whose coordinate is to be accessed.
     * @return A the component value at position c.
     */
    int operator[] (unsigned int c) const restrict(amp,cpu) {
        return base_[c];
    }
    int& operator[] (unsigned int c) restrict(amp,cpu) {
        return base_[c];
    }

    /** @} */

    /**
     * Tests whether the index "idx" is properly contained within this extent
     * (with an assumed origin of zero).
     *
     * @param[in] idx An object of type index<N>
     * @return Returns true if the "idx" is contained within the space defined
     *         by this extent (with an assumed origin of zero).
     */
    bool contains(const index<N>& idx) const restrict(amp,cpu) {
        return Kalmar::amp_helper<N, index<N>, extent<N>>::contains(idx, *this);
    }

    /**
     * This member function returns the total linear size of this extent<N> (in
     * units of elements), which is computed as:
     * extent[0] * extent[1] ... * extent[N-1]
     */
    unsigned int size() const restrict(amp,cpu) {
        return Kalmar::index_helper<N, extent<N>>::count_size(*this);
    }

    /** @{ */
    /**
     * Produces a tiled_extent object with the tile extents given by t0, t1,
     * and t2.
     *
     * tile(t0, t1, t2) is only supported on extent<1>. It will produce a
     * compile-time error if used on an extent where N @f$\ne@f$ 3.
     * tile(t0, t1) is only supported on extent<2>. It will produce a
     * compile-time error if used on an extent where N @f$\ne@f$ 2.
     * tile(t0) is only supported on extent<1>. It will produce a
     * compile-time error if used on an extent where N @f$\ne@f$ 1.
     */
    tiled_extent<1> tile(int t0) const;
    tiled_extent<2> tile(int t0, int t1) const;
    tiled_extent<3> tile(int t0, int t1, int t2) const;

    /** @} */

    /** @{ */
    /**
     * Compares two objects of extent<N>.
     *
     * The expression
     * leftExt @f$\oplus@f$ rightExt
     * is true if leftExt[i] @f$\oplus@f$ rightExt[i] for every i from 0 to N-1.
     *
     * @param[in] other The right-hand extent<N> to be compared.
     */
    bool operator==(const extent& other) const restrict(amp,cpu) {
        return Kalmar::index_helper<N, extent<N> >::equal(*this, other);
    }
    bool operator!=(const extent& other) const restrict(amp,cpu) {
        return !(*this == other);
    }

    /** @} */

    /** @{ */
    /**
     * Adds (or subtracts) an object of type extent<N> from this extent to form
     * a new extent. The result extent<N> is such that for a given operator @f$\oplus@f$,
     * result[i] = this[i] @f$\oplus@f$ ext[i]
     *
     * @param[in] ext The right-hand extent<N> to be added or subtracted.
     */
    extent& operator+=(const extent& __r) restrict(amp,cpu) {
        base_.operator+=(__r.base_);
        return *this;
    }
    extent& operator-=(const extent& __r) restrict(amp,cpu) {
        base_.operator-=(__r.base_);
        return *this;
    }
    extent& operator*=(const extent& __r) restrict(amp,cpu) {
        base_.operator*=(__r.base_);
        return *this;
    }
    extent& operator/=(const extent& __r) restrict(amp,cpu) {
        base_.operator/=(__r.base_);
        return *this;
    }
    extent& operator%=(const extent& __r) restrict(amp,cpu) {
        base_.operator%=(__r.base_);
        return *this;
    }

    /** @} */

    /** @{ */
    /**
     * Adds (or subtracts) an object of type index<N> from this extent to form
     * a new extent. The result extent<N> is such that for a given operator @f$\oplus@f$,
     * result[i] = this[i] @f$\oplus@f$ idx[i]
     *
     * @param[in] idx The right-hand index<N> to be added or subtracted.
     */
    extent operator+(const index<N>& idx) restrict(amp,cpu) {
        extent __r = *this;
        __r += idx;
        return __r;
    }
    extent operator-(const index<N>& idx) restrict(amp,cpu) {
        extent __r = *this;
        __r -= idx;
        return __r;
    }
    extent& operator+=(const index<N>& idx) restrict(amp,cpu) {
        base_.operator+=(idx.base_);
<<<<<<< HEAD
        return *this;
    }
    extent& operator-=(const index<N>& idx) restrict(amp,cpu) {
        base_.operator-=(idx.base_);
        return *this;
    }

    /** @} */

    /** @{ */
    /**
     * For a given operator @f$\oplus@f$, produces the same effect as
     * (*this) = (*this) @f$\oplus@f$ value
     *
     * The return value is "*this".
     *
     * @param[in] value The right-hand int of the arithmetic operation.
     */
    extent& operator+=(int value) restrict(amp,cpu) {
        base_.operator+=(value);
        return *this;
    }
    extent& operator-=(int value) restrict(amp,cpu) {
        base_.operator-=(value);
        return *this;
    }
    extent& operator*=(int value) restrict(amp,cpu) {
        base_.operator*=(value);
        return *this;
    }
    extent& operator/=(int value) restrict(amp,cpu) {
        base_.operator/=(value);
        return *this;
    }
    extent& operator%=(int value) restrict(amp,cpu) {
        base_.operator%=(value);
        return *this;
    }
=======
        return *this;
    }
    extent& operator-=(const index<N>& idx) restrict(amp,cpu) {
        base_.operator-=(idx.base_);
        return *this;
    }

    /** @} */

    /** @{ */
    /**
     * For a given operator @f$\oplus@f$, produces the same effect as
     * (*this) = (*this) @f$\oplus@f$ value
     *
     * The return value is "*this".
     *
     * @param[in] value The right-hand int of the arithmetic operation.
     */
    extent& operator+=(int value) restrict(amp,cpu) {
        base_.operator+=(value);
        return *this;
    }
    extent& operator-=(int value) restrict(amp,cpu) {
        base_.operator-=(value);
        return *this;
    }
    extent& operator*=(int value) restrict(amp,cpu) {
        base_.operator*=(value);
        return *this;
    }
    extent& operator/=(int value) restrict(amp,cpu) {
        base_.operator/=(value);
        return *this;
    }
    extent& operator%=(int value) restrict(amp,cpu) {
        base_.operator%=(value);
        return *this;
    }
>>>>>>> d5e0aa68

    /** @} */

    /** @{ */
    /**
     * For a given operator @f$\oplus@f$, produces the same effect as
     * (*this) = (*this) @f$\oplus@f$ 1
     *
     * For prefix increment and decrement, the return value is "*this".
     * Otherwise a new extent<N> is returned.
     */
    extent& operator++() restrict(amp,cpu) {
        base_.operator+=(1);
        return *this;
    }
    extent operator++(int) restrict(amp,cpu) {
        extent ret = *this;
        base_.operator+=(1);
        return ret;
    }
    extent& operator--() restrict(amp,cpu) {
        base_.operator-=(1);
        return *this;
    }
    extent operator--(int) restrict(amp,cpu) {
        extent ret = *this;
        base_.operator-=(1);
        return ret;
    }

    /** @} */

private:
    typedef Kalmar::index_impl<typename Kalmar::__make_indices<N>::type> base;
    base base_;
    template <int K, typename Q> friend struct Kalmar::index_helper;
    template <int K, typename Q1, typename Q2> friend struct Kalmar::amp_helper;
};

// ------------------------------------------------------------------------
// global functions for extent
// ------------------------------------------------------------------------

/** @{ */
/**
 * Adds (or subtracts) two objects of extent<N> to form a new extent. The
 * result extent<N> is such that for a given operator @f$\oplus@f$,
 * result[i] = leftExt[i] @f$\oplus@f$ rightExt[i]
 * for every i from 0 to N-1.
 *
 * @param[in] lhs The left-hand extent<N> to be compared.
 * @param[in] rhs The right-hand extent<N> to be compared.
 */
// FIXME: the signature is not entirely the same as defined in:
//        C++AMP spec v1.2 #1253
template <int N>
extent<N> operator+(const extent<N>& lhs, const extent<N>& rhs) restrict(amp,cpu) {
    extent<N> __r = lhs;
    __r += rhs;
    return __r;
}
template <int N>
extent<N> operator-(const extent<N>& lhs, const extent<N>& rhs) restrict(amp,cpu) {
    extent<N> __r = lhs;
    __r -= rhs;
    return __r;
}

/** @} */

/** @{ */
/**
 * Binary arithmetic operations that produce a new extent<N> that is the result
 * of performing the corresponding binary arithmetic operation on the elements
 * of the extent operands. The result extent<N> is such that for a given
 * operator @f$\oplus@f$,
 * result[i] = ext[i] @f$\oplus@f$ value
 * or
 * result[i] = value @f$\oplus@f$ ext[i]
 * for every i from 0 to N-1.
 *
 * @param[in] ext The extent<N> operand
 * @param[in] value The integer operand
 */
// FIXME: the signature is not entirely the same as defined in:
//        C++AMP spec v1.2 #1259
template <int N>
extent<N> operator+(const extent<N>& ext, int value) restrict(amp,cpu) {
    extent<N> __r = ext;
    __r += value;
    return __r;
}
template <int N>
extent<N> operator+(int value, const extent<N>& ext) restrict(amp,cpu) {
    extent<N> __r = ext;
    __r += value;
    return __r;
}
template <int N>
extent<N> operator-(const extent<N>& ext, int value) restrict(amp,cpu) {
    extent<N> __r = ext;
    __r -= value;
    return __r;
}
template <int N>
extent<N> operator-(int value, const extent<N>& ext) restrict(amp,cpu) {
    extent<N> __r(value);
    __r -= ext;
    return __r;
}
template <int N>
extent<N> operator*(const extent<N>& ext, int value) restrict(amp,cpu) {
    extent<N> __r = ext;
    __r *= value;
    return __r;
}
template <int N>
extent<N> operator*(int value, const extent<N>& ext) restrict(amp,cpu) {
    extent<N> __r = ext;
    __r *= value;
    return __r;
}
template <int N>
extent<N> operator/(const extent<N>& ext, int value) restrict(amp,cpu) {
    extent<N> __r = ext;
    __r /= value;
    return __r;
}
template <int N>
extent<N> operator/(int value, const extent<N>& ext) restrict(amp,cpu) {
    extent<N> __r(value);
    __r /= ext;
    return __r;
}
template <int N>
extent<N> operator%(const extent<N>& ext, int value) restrict(amp,cpu) {
    extent<N> __r = ext;
    __r %= value;
    return __r;
}
template <int N>
extent<N> operator%(int value, const extent<N>& ext) restrict(amp,cpu) {
    extent<N> __r(value);
    __r %= ext;
    return __r;
}

/** @} */

// ------------------------------------------------------------------------
// tiled_extent
// ------------------------------------------------------------------------

/**
 * Represents an extent subdivided into tiles.
 * Tile sizes can be specified at runtime.
 *
 * @tparam N The dimension of the extent and the tile.
 */
template <int N>
class tiled_extent : public extent<N> {
public:
    static const int rank = N;
  
    /**
     * Tile size for each dimension.
     */
    int tile_dim[N];
  
    /**
     * Default constructor. The origin and extent is default-constructed and
     * thus zero.
     */
    tiled_extent() restrict(amp,cpu) : extent<N>(), tile_dim{0} {}

    /**
     * Copy constructor. Constructs a new tiled_extent from the supplied
     * argument "other".
     *
     * @param[in] other An object of type tiled_extent from which to initialize
     *                  this new extent.
     */
    tiled_extent(const tiled_extent& other) restrict(amp,cpu) : extent<N>(other) {
      for (int i = 0; i < N; ++i) {
        tile_dim[i] = other.tile_dim[i];
      }
    }
};

/**
 * Represents an extent subdivided into tiles.
 * Tile sizes can be specified at runtime.
 * This class is 1D specialization of tiled_extent.
 */
template <>
class tiled_extent<1> : public extent<1> {
public:
    static const int rank = 1;

    /**
     * Tile size for each dimension.
     */
    int tile_dim[1];

    /**
     * Default constructor. The origin and extent is default-constructed and
     * thus zero.
     */
    tiled_extent() restrict(amp,cpu) : extent(0), tile_dim{0} {}

    /**
     * Construct an tiled extent with the size of extent and the size of tile
     * specified.
     *
     * @param[in] e0 Size of extent.
     * @param[in] t0 Size of tile.
     */
    tiled_extent(int e0, int t0) restrict(amp,cpu) : extent(e0), tile_dim{t0} {}

    /**
     * Copy constructor. Constructs a new tiled_extent from the supplied
     * argument "other".
     *
     * @param[in] other An object of type tiled_extent from which to initialize
     *                  this new extent.
     */
    tiled_extent(const tiled_extent<1>& other) restrict(amp,cpu) : extent(other[0]), tile_dim{other.tile_dim[0]} {}


    /**
     * Constructs a tiled_extent<N> with the extent "ext".
     *
     * @param[in] ext The extent of this tiled_extent
     * @param[in] t0 Size of tile.
     */
    tiled_extent(const extent<1>& ext, int t0) restrict(amp,cpu) : extent(ext), tile_dim{t0} {} 
};

/**
 * Represents an extent subdivided into tiles.
 * Tile sizes can be specified at runtime.
 * This class is 2D specialization of tiled_extent.
 */
template <>
class tiled_extent<2> : public extent<2> {
public:
    static const int rank = 2;

    /**
     * Tile size for each dimension.
     */
    int tile_dim[2];

    /**
     * Default constructor. The origin and extent is default-constructed and
     * thus zero.
     */
    tiled_extent() restrict(amp,cpu) : extent(0, 0), tile_dim{0, 0} {}

    /**
     * Construct an tiled extent with the size of extent and the size of tile
     * specified.
     *
     * @param[in] e0 Size of extent in the 1st dimension.
     * @param[in] e1 Size of extent in the 2nd dimension.
     * @param[in] t0 Size of tile in the 1st dimension.
     * @param[in] t1 Size of tile in the 2nd dimension.
     */
    tiled_extent(int e0, int e1, int t0, int t1) restrict(amp,cpu) : extent(e0, e1), tile_dim{t0, t1} {}

    /**
     * Copy constructor. Constructs a new tiled_extent from the supplied
     * argument "other".
     *
     * @param[in] other An object of type tiled_extent from which to initialize
     *                  this new extent.
     */
    tiled_extent(const tiled_extent<2>& other) restrict(amp,cpu) : extent(other[0], other[1]), tile_dim{other.tile_dim[0], other.tile_dim[1]} {}

    /**
     * Constructs a tiled_extent<N> with the extent "ext".
     *
     * @param[in] ext The extent of this tiled_extent
     * @param[in] t0 Size of tile in the 1st dimension.
     * @param[in] t1 Size of tile in the 2nd dimension.
     */
    tiled_extent(const extent<2>& ext, int t0, int t1) restrict(amp,cpu) : extent(ext), tile_dim{t0, t1} {}
};

/**
 * Represents an extent subdivided into tiles.
 * Tile sizes can be specified at runtime.
 * This class is 3D specialization of tiled_extent.
 */
template <>
class tiled_extent<3> : public extent<3> {
public:
    static const int rank = 3;

    /**
     * Tile size for each dimension.
     */
    int tile_dim[3];

    /**
     * Default constructor. The origin and extent is default-constructed and
     * thus zero.
     */
    tiled_extent() restrict(amp,cpu) : extent(0, 0, 0), tile_dim{0, 0, 0} {}

    /**
     * Construct an tiled extent with the size of extent and the size of tile
     * specified.
     *
     * @param[in] e0 Size of extent in the 1st dimension.
     * @param[in] e1 Size of extent in the 2nd dimension.
     * @param[in] e2 Size of extent in the 3rd dimension.
     * @param[in] t0 Size of tile in the 1st dimension.
     * @param[in] t1 Size of tile in the 2nd dimension.
     * @param[in] t2 Size of tile in the 3rd dimension.
     */
    tiled_extent(int e0, int e1, int e2, int t0, int t1, int t2) restrict(amp,cpu) : extent(e0, e1, e2), tile_dim{t0, t1, t2} {}

    /**
     * Copy constructor. Constructs a new tiled_extent from the supplied
     * argument "other".
     *
     * @param[in] other An object of type tiled_extent from which to initialize
     *                  this new extent.
     */
    tiled_extent(const tiled_extent<3>& other) restrict(amp,cpu) : extent(other[0], other[1], other[2]), tile_dim{other.tile_dim[0], other.tile_dim[1], other.tile_dim[2]} {}

    /**
     * Constructs a tiled_extent<N> with the extent "ext".
     *
     * @param[in] ext The extent of this tiled_extent
     * @param[in] t0 Size of tile in the 1st dimension.
     * @param[in] t1 Size of tile in the 2nd dimension.
     * @param[in] t2 Size of tile in the 3rd dimension.
     */
    tiled_extent(const extent<3>& ext, int t0, int t1, int t2) restrict(amp,cpu) : extent(ext), tile_dim{t0, t1, t2} {}
};

// ------------------------------------------------------------------------
// implementation of extent<N>::tile()
// ------------------------------------------------------------------------

template <int N>
inline
tiled_extent<1> extent<N>::tile(int t0) const restrict(amp,cpu) {
  static_assert(N == 1, "One-dimensional tile() method only available on extent<1>");
  return tiled_extent<1>(*this, t0);
}

template <int N>
inline
tiled_extent<2> extent<N>::tile(int t0, int t1) const restrict(amp,cpu) {
  static_assert(N == 2, "Two-dimensional tile() method only available on extent<2>");
  return tiled_extent<2>(*this, t0, t1);
}

template <int N>
inline
tiled_extent<3> extent<N>::tile(int t0, int t1, int t2) const restrict(amp,cpu) {
  static_assert(N == 3, "Three-dimensional tile() method only available on extent<3>");
  return tiled_extent<3>(*this, t0, t1, t2);
}

// ------------------------------------------------------------------------
// ts_allocator
// ------------------------------------------------------------------------

/**
 * C interface of HSA builtin function to fetch an address within group segment
 *
 * @param[in] offset offset within group segment
 * @return A pointer to the memory address space with the specified offset from
 *         the beginning of group segment.
 */
extern "C" __attribute__((address_space(3))) void* getLDS(unsigned int offset) restrict(amp);

/**
 * Group segment dynamic memory allocator. The class could be used to
 * dynamically allocate memory within group segment.
 *
 * To use it, first define an object in the host code, and specify the maximum
 * number of group segment memory dynamically allocatable in the constructor.
 * Next, pass it as an argument of parallel_for_each, and capture the object by
 * reference in the kernel
 * code. Here's an example:
 *
 * @code{.cpp}
 * ts_allocator tsa(10240); // dynamic group segment has 10KB
 * parallel_for_each(ex, tsa, [=, &tsa](index<1>& idx) { ... });
 * @endcode
 */
class ts_allocator {
private:
    /**
     * Size of static group segment.
     */
    unsigned int static_group_segment_size;

    /**
     * Size of dynamic group segment.
     */
    unsigned int dynamic_group_segment_size;

    /**
     * Cursor points to the memory where next allocation would take place.
     */
    int cursor;

    /**
     * Set the size of static group semgnet. The function is called by Kalmar
     * runtime prior to kernel dispatching.
     */
    void setStaticGroupSegmentSize(unsigned int size) restrict(cpu) {
      static_group_segment_size = size;
    } 

    template <typename Kernel> friend
        completion_future parallel_for_each(const accelerator_view&, const extent<1>&, ts_allocator&, const Kernel&);
    template <typename Kernel> friend
        completion_future parallel_for_each(const accelerator_view&, const extent<2>&, ts_allocator&, const Kernel&);
    template <typename Kernel> friend
        completion_future parallel_for_each(const accelerator_view&, const extent<3>&, ts_allocator&, const Kernel&);

    template <typename Kernel> friend
        completion_future parallel_for_each(const accelerator_view&, const tiled_extent<1>&, ts_allocator&, const Kernel&);
    template <typename Kernel> friend
        completion_future parallel_for_each(const accelerator_view&, const tiled_extent<2>&, ts_allocator&, const Kernel&);
    template <typename Kernel> friend
        completion_future parallel_for_each(const accelerator_view&, const tiled_extent<3>&, ts_allocator&, const Kernel&);

public:
    /**
     * Default constructor.  Dynamic group segment size is set as zero.
     */
    ts_allocator() :
        static_group_segment_size(0), 
        dynamic_group_segment_size(0),
        cursor(0) {}

    ~ts_allocator() {}

    /**
     * Return the size of static group segment in bytes.
     */
    unsigned int getStaticGroupSegmentSize() restrict(amp,cpu) {
        return static_group_segment_size;
    }

    /**
     * Set the size of dynamic group segment. The function should be called
     * in host code, prior to a kernel is dispatched.
     *
     * @param[in] size The amount of dynamic group segment needed.
     */
    void setDynamicGroupSegmentSize(unsigned int size) restrict(cpu) {
        dynamic_group_segment_size = size;
    }

    /**
     * Return the size of dynamic group segment in bytes.
     */
    unsigned int getDynamicGroupSegmentSize() restrict(amp,cpu) {
        return dynamic_group_segment_size;
    }

    /**
     * Reset the cursor. Effectively it means free up all previous allocated
     * dynamic group segment memory.
     */
    void reset() restrict(amp,cpu) {
        cursor = 0;
    }

    /**
     * Allocate the requested size in tile static memory and return its pointer
     * returns NULL if the requested size can't be allocated
     * It requires all threads in a tile to hit the same ts_alloc call site at the
     * same time.
     * Only one instance of the tile static memory will be allocated per call site
     * and all threads within a tile will get the same tile static memory address.
     */
    __attribute__((address_space(3))) void* alloc(unsigned int size) restrict(amp) {
        int offset = cursor;
    
        // only the first workitem in the workgroup moves the cursor
        if (amp_get_local_id(0) == 0 && amp_get_local_id(1) == 0 && amp_get_local_id(2) == 0) {
          cursor += size;
        }
    
        // fetch the beginning address of dynamic group segment
        __attribute__((address_space(3))) unsigned char* lds = (__attribute__((address_space(3))) unsigned char*) getLDS(static_group_segment_size);
    
        // return the address
        return lds + offset;
    }   
};  

// ------------------------------------------------------------------------
// utility class for tiled_barrier
// ------------------------------------------------------------------------

#if __KALMAR_ACCELERATOR__ == 2 || __KALMAR_CPU__ == 2
template <typename Ker, typename Ti>
void bar_wrapper(Ker *f, Ti *t)
{
    (*f)(*t);
}

struct barrier_t {
    std::unique_ptr<ucontext_t[]> ctx;
    int idx;
    barrier_t (int a) :
        ctx(new ucontext_t[a + 1]) {}
    template <typename Ti, typename Ker>
    void setctx(int x, char *stack, Ker& f, Ti* tidx, int S) {
        getcontext(&ctx[x]);
        ctx[x].uc_stack.ss_sp = stack;
        ctx[x].uc_stack.ss_size = S;
        ctx[x].uc_link = &ctx[x - 1];
        makecontext(&ctx[x], (void (*)(void))bar_wrapper<Ker, Ti>, 2, &f, tidx);
    }
    void swap(int a, int b) {
        swapcontext(&ctx[a], &ctx[b]);
    }
    void wait() {
        --idx;
        swapcontext(&ctx[idx + 1], &ctx[idx]);
    }
};
#endif

#ifndef CLK_LOCAL_MEM_FENCE
#define CLK_LOCAL_MEM_FENCE (1)
#endif

#ifndef CLK_GLOBAL_MEM_FENCE
#define CLK_GLOBAL_MEM_FENCE (2)
#endif

// ------------------------------------------------------------------------
// tiled_barrier
// ------------------------------------------------------------------------

/**
 * The tile_barrier class is a capability class that is only creatable by the
 * system, and passed to a tiled parallel_for_each function object as part of
 * the tiled_index parameter. It provides member functions, such as wait, whose
 * purpose is to synchronize execution of threads running within the thread
 * tile.
 */
class tile_barrier {
public:
#if __KALMAR_ACCELERATOR__ == 2 || __KALMAR_CPU__ == 2
    using pb_t = std::shared_ptr<barrier_t>;
    tile_barrier(pb_t pb) : pbar(pb) {}

    /**
     * Copy constructor. Constructs a new tile_barrier from the supplied
     * argument "other".
     *
     * @param[in] other An object of type tile_barrier from which to initialize
     *                  this.
     */
    tile_barrier(const tile_barrier& other) restrict(amp,cpu) : pbar(other.pbar) {}
#else

    /**
     * Copy constructor. Constructs a new tile_barrier from the supplied
     * argument "other".
     *
     * @param[in] other An object of type tile_barrier from which to initialize
     *                  this.
     */
    tile_barrier(const tile_barrier& other) restrict(amp,cpu) {}
#endif

    /**
     * Blocks execution of all threads in the thread tile until all threads in
     * the tile have reached this call. Establishes a memory fence on all
     * tile_static and global memory operations executed by the threads in the
     * tile such that all memory operations issued prior to hitting the barrier
     * are visible to all other threads after the barrier has completed and
     * none of the memory operations occurring after the barrier are executed
     * before hitting the barrier. This is identical to
     * wait_with_all_memory_fence().
     */
    void wait() const restrict(amp) {
#if __KALMAR_ACCELERATOR__ == 1
        wait_with_all_memory_fence();
#elif __KALMAR_ACCELERATOR__ == 2 || __KALMAR_CPU__ == 2
        pbar->wait();
#endif
    }

    /**
     * Blocks execution of all threads in the thread tile until all threads in
     * the tile have reached this call. Establishes a memory fence on all
     * tile_static and global memory operations executed by the threads in the
     * tile such that all memory operations issued prior to hitting the barrier
     * are visible to all other threads after the barrier has completed and
     * none of the memory operations occurring after the barrier are executed
     * before hitting the barrier. This is identical to wait().
     */
    void wait_with_all_memory_fence() const restrict(amp) {
#if __KALMAR_ACCELERATOR__ == 1
        amp_barrier(CLK_LOCAL_MEM_FENCE | CLK_GLOBAL_MEM_FENCE);
#elif __KALMAR_ACCELERATOR__ == 2 || __KALMAR_CPU__ == 2
        pbar->wait();
#endif
    }

    /**
     * Blocks execution of all threads in the thread tile until all threads in
     * the tile have reached this call. Establishes a memory fence on global
     * memory operations (but not tile-static memory operations) executed by
     * the threads in the tile such that all global memory operations issued
     * prior to hitting the barrier are visible to all other threads after the
     * barrier has completed and none of the global memory operations occurring
     * after the barrier are executed before hitting the barrier.
     */
    void wait_with_global_memory_fence() const restrict(amp) {
#if __KALMAR_ACCELERATOR__ == 1
        amp_barrier(CLK_GLOBAL_MEM_FENCE);
#elif __KALMAR_ACCELERATOR__ == 2 || __KALMAR_CPU__ == 2
        pbar->wait();
#endif
    }

    /**
     * Blocks execution of all threads in the thread tile until all threads in
     * the tile have reached this call. Establishes a memory fence on
     * tile-static memory operations (but not global memory operations)
     * executed by the threads in the tile such that all tile_static memory
     * operations issued prior to hitting the barrier are visible to all other
     * threads after the barrier has completed and none of the tile-static
     * memory operations occurring after the barrier are executed before
     * hitting the barrier.
     */
    void wait_with_tile_static_memory_fence() const restrict(amp) {
#if __KALMAR_ACCELERATOR__ == 1
        amp_barrier(CLK_LOCAL_MEM_FENCE);
#elif __KALMAR_ACCELERATOR__ == 2 || __KALMAR_CPU__ == 2
        pbar->wait();
#endif
    }

private:
#if __KALMAR_ACCELERATOR__ == 2 || __KALMAR_CPU__ == 2
    tile_barrier() restrict(amp,cpu) = default;
    pb_t pbar;
#else
    tile_barrier() restrict(amp) {}
#endif

    template <int N> friend
        class tiled_index;

    friend class tiled_index_1D;
    friend class tiled_index_2D;
    friend class tiled_index_3D;
};

// ------------------------------------------------------------------------
// other memory fences
// ------------------------------------------------------------------------

/**
 * Establishes a thread-tile scoped memory fence for both global and
 * tile-static memory operations. This function does not imply a barrier and
 * is therefore permitted in divergent code.
 */
// FIXME: this functions has not been implemented.
void all_memory_fence(const tile_barrier&) restrict(amp);

/**
 * Establishes a thread-tile scoped memory fence for global (but not
 * tile-static) memory operations. This function does not imply a barrier and
 * is therefore permitted in divergent code.
 */
// FIXME: this functions has not been implemented.
void global_memory_fence(const tile_barrier&) restrict(amp);

/**
 * Establishes a thread-tile scoped memory fence for tile-static (but not
 * global) memory operations. This function does not imply a barrier and is
 * therefore permitted in divergent code.
 */
// FIXME: this functions has not been implemented.
void tile_static_memory_fence(const tile_barrier&) restrict(amp);

// ------------------------------------------------------------------------
// tiled_index
// ------------------------------------------------------------------------

/**
 * Represents a set of related indices subdivided into 1-, 2-, or 3-dimensional
 * tiles.
 *
 * @tparam N Tile dimension.
 */
template <int N=3>
class tiled_index {
public:
    /**
     * A static member of tiled_index that contains the rank of this tiled
     * extent, and is either 1, 2, or 3 depending on the specialization used.
     */
    static const int rank = 3;

    /**
     * Copy constructor. Constructs a new tiled_index from the supplied
     * argument "other".
     *
     * @param[in] other An object of type tiled_index from which to initialize
     *                  this.
     */
<<<<<<< HEAD
    tiled_index(const tiled_index& other) restrict(amp,cpu) : global(other.global), local(other.local), tile(other.tile), tile_origin(other.tile_origin), barrier(other.barrier), tile_dim(other.dim) {}
=======
    tiled_index(const tiled_index& other) restrict(amp,cpu) : global(other.global), local(other.local), tile(other.tile), tile_origin(other.tile_origin), barrier(other.barrier) {}
>>>>>>> d5e0aa68

    /**
     * An index of rank 1, 2, or 3 that represents the global index within an
     * extent.
     */
    const index<3> global;

    /**
     * An index of rank 1, 2, or 3 that represents the relative index within
     * the current tile of a tiled extent.
     */
    const index<3> local;

    /**
     * An index of rank 1, 2, or 3 that represents the coordinates of the
     * current tile of a tiled extent.
     */
    const index<3> tile;

    /**
     * An index of rank 1, 2, or 3 that represents the global coordinates of
     * the origin of the current tile within a tiled extent.
     */
    const index<3> tile_origin;

    /**
     * An object which represents a barrier within the current tile of threads.
     */
    const tile_barrier barrier;

    /**
<<<<<<< HEAD
     * An index of rank 1, 2, 3 that represents the size of the tile.
     */
    const index<3> tile_dim;

    /**
=======
>>>>>>> d5e0aa68
     * Implicit conversion operator that converts a tiled_index<N> into
     * an index<N>. The implicit conversion converts to the .global index
     * member.
     */
    operator const index<3>() const restrict(amp,cpu) {
        return global;
    }

    tiled_index(const index<3>& g) restrict(amp,cpu) : global(g) {}

private:
#if __KALMAR_ACCELERATOR__ == 2 || __KALMAR_CPU__ == 2
    __attribute__((always_inline)) tiled_index(int a0, int a1, int a2, int b0, int b1, int b2, int c0, int c1, int c2, tile_barrier& pb) restrict(amp,cpu)
        : global(a2, a1, a0), local(b2, b1, b0), tile(c2, c1, c0), tile_origin(a2 - b2, a1 - b1, a0 - b0), barrier(pb) {}
#endif

    __attribute__((annotate("__cxxamp_opencl_index")))
#if __KALMAR_ACCELERATOR__ == 1
    __attribute__((always_inline)) tiled_index() restrict(amp)
        : global(index<3>(amp_get_global_id(2), amp_get_global_id(1), amp_get_global_id(0))),
          local(index<3>(amp_get_local_id(2), amp_get_local_id(1), amp_get_local_id(0))),
          tile(index<3>(amp_get_group_id(2), amp_get_group_id(1), amp_get_group_id(0))),
          tile_origin(index<3>(amp_get_global_id(2) - amp_get_local_id(2),
                               amp_get_global_id(1) - amp_get_local_id(1),
<<<<<<< HEAD
                               amp_get_global_id(0) - amp_get_local_id(0))),
          tile_dim(index<3>(amp_get_local_size(2), amp_get_local_size(1), amp_get_local_size(0)))
=======
                               amp_get_global_id(0) - amp_get_local_id(0)))
>>>>>>> d5e0aa68
#elif __KALMAR__ACCELERATOR__ == 2 || __KALMAR_CPU__ == 2
    __attribute__((always_inline)) tiled_index() restrict(amp,cpu)
#else
    __attribute__((always_inline)) tiled_index() restrict(amp)
#endif // __KALMAR_ACCELERATOR__
    {}

    template<typename Kernel> friend
        completion_future parallel_for_each(const accelerator_view&, const tiled_extent<N>&, ts_allocator&, const Kernel&);

    template<typename Kernel> friend
        completion_future parallel_for_each(const accelerator_view&, const tiled_extent<N>&, const Kernel&);
};


/**
 * Represents a set of related indices subdivided into 1-, 2-, or 3-dimensional
 * tiles.
 * This class is 1D specialization of tiled_index.
 */
template<>
class tiled_index<1> {
public:
    /**
     * A static member of tiled_index that contains the rank of this tiled
     * extent, and is either 1, 2, or 3 depending on the specialization used.
     */
    static const int rank = 1;

    /**
     * Copy constructor. Constructs a new tiled_index from the supplied
     * argument "other".
     *
     * @param[in] other An object of type tiled_index from which to initialize
     *                  this.
     */
<<<<<<< HEAD
    tiled_index(const tiled_index& other) restrict(amp,cpu) : global(other.global), local(other.local), tile(other.tile), tile_origin(other.tile_origin), barrier(other.barrier), tile_dim(other.tile_dim) {}
=======
    tiled_index(const tiled_index& other) restrict(amp,cpu) : global(other.global), local(other.local), tile(other.tile), tile_origin(other.tile_origin), barrier(other.barrier) {}
>>>>>>> d5e0aa68

    /**
     * An index of rank 1, 2, or 3 that represents the global index within an
     * extent.
     */
    const index<1> global;

    /**
     * An index of rank 1, 2, or 3 that represents the relative index within
     * the current tile of a tiled extent.
     */
    const index<1> local;

    /**
     * An index of rank 1, 2, or 3 that represents the coordinates of the
     * current tile of a tiled extent.
     */
    const index<1> tile;

    /**
     * An index of rank 1, 2, or 3 that represents the global coordinates of
     * the origin of the current tile within a tiled extent.
     */
    const index<1> tile_origin;

    /**
     * An object which represents a barrier within the current tile of threads.
     */
    const tile_barrier barrier;

    /**
<<<<<<< HEAD
     * An index of rank 1, 2, 3 that represents the size of the tile.
     */
    const index<1> tile_dim;

    /**
=======
>>>>>>> d5e0aa68
     * Implicit conversion operator that converts a tiled_index<N> into
     * an index<N>. The implicit conversion converts to the .global index
     * member.
     */
    operator const index<1>() const restrict(amp,cpu) {
        return global;
    }

    tiled_index(const index<1>& g) restrict(amp,cpu) : global(g) {}

private:
#if __KALMAR_ACCELERATOR__ == 2 || __KALMAR_CPU__ == 2
    __attribute__((always_inline)) tiled_index(int a, int b, int c, tile_barrier& pb) restrict(amp,cpu)
        : global(a), local(b), tile(c), tile_origin(a - b), barrier(pb) {}
#endif

    __attribute__((annotate("__cxxamp_opencl_index")))
#if __KALMAR_ACCELERATOR__ == 1
    __attribute__((always_inline)) tiled_index() restrict(amp)
        : global(index<1>(amp_get_global_id(0))),
          local(index<1>(amp_get_local_id(0))),
          tile(index<1>(amp_get_group_id(0))),
<<<<<<< HEAD
          tile_origin(index<1>(amp_get_global_id(0) - amp_get_local_id(0))),
          tile_dim(index<1>(amp_get_local_size(0)))
=======
          tile_origin(index<1>(amp_get_global_id(0) - amp_get_local_id(0)))
>>>>>>> d5e0aa68
#elif __KALMAR__ACCELERATOR__ == 2 || __KALMAR_CPU__ == 2
    __attribute__((always_inline)) tiled_index() restrict(amp,cpu)
#else
    __attribute__((always_inline)) tiled_index() restrict(amp)
#endif // __KALMAR_ACCELERATOR__
    {}

    template<typename Kernel> friend
        completion_future parallel_for_each(const accelerator_view&, const tiled_extent<1>&, ts_allocator&, const Kernel&);

    template<typename Kernel> friend
        completion_future parallel_for_each(const accelerator_view&, const tiled_extent<1>&, const Kernel&);
};

/**
 * Represents a set of related indices subdivided into 1-, 2-, or 3-dimensional
 * tiles.
 * This class is 2D specialization of tiled_index.
 */
template<>
class tiled_index<2> {
public:
    /**
     * A static member of tiled_index that contains the rank of this tiled
     * extent, and is either 1, 2, or 3 depending on the specialization used.
     */
    static const int rank = 2;

    /**
     * Copy constructor. Constructs a new tiled_index from the supplied
     * argument "other".
     *
     * @param[in] other An object of type tiled_index from which to initialize
     *                  this.
     */
<<<<<<< HEAD
    tiled_index(const tiled_index& other) restrict(amp,cpu) : global(other.global), local(other.local), tile(other.tile), tile_origin(other.tile_origin), barrier(other.barrier), tile_dim(other.tile_dim) {}
=======
    tiled_index(const tiled_index& other) restrict(amp,cpu) : global(other.global), local(other.local), tile(other.tile), tile_origin(other.tile_origin), barrier(other.barrier) {}
>>>>>>> d5e0aa68

    /**
     * An index of rank 1, 2, or 3 that represents the global index within an
     * extent.
     */
    const index<2> global;

    /**
     * An index of rank 1, 2, or 3 that represents the relative index within
     * the current tile of a tiled extent.
     */
    const index<2> local;

    /**
     * An index of rank 1, 2, or 3 that represents the coordinates of the
     * current tile of a tiled extent.
     */
    const index<2> tile;

    /**
     * An index of rank 1, 2, or 3 that represents the global coordinates of
     * the origin of the current tile within a tiled extent.
     */
    const index<2> tile_origin;

    /**
     * An object which represents a barrier within the current tile of threads.
     */
    const tile_barrier barrier;

    /**
<<<<<<< HEAD
     * An index of rank 1, 2, 3 that represents the size of the tile.
     */
    const index<2> tile_dim;

    /**
=======
>>>>>>> d5e0aa68
     * Implicit conversion operator that converts a tiled_index<N> into
     * an index<N>. The implicit conversion converts to the .global index
     * member.
     */
    operator const index<2>() const restrict(amp,cpu) {
      return global;
    }

    tiled_index(const index<2>& g) restrict(amp,cpu) : global(g) {}

private:
#if __KALMAR_ACCELERATOR__ == 2 || __KALMAR_CPU__ == 2
    __attribute__((always_inline)) tiled_index(int a0, int a1, int b0, int b1, int c0, int c1, tile_barrier& pb) restrict(amp,cpu)
        : global(a1, a0), local(b1, b0), tile(c1, c0), tile_origin(a1 - b1, a0 - b0), barrier(pb) {}
<<<<<<< HEAD
>>>>>>> [doc] supply documentation to hc::tiled_index
=======
>>>>>>> d5e0aa68
#endif

    __attribute__((annotate("__cxxamp_opencl_index")))
#if __KALMAR_ACCELERATOR__ == 1
    __attribute__((always_inline)) tiled_index() restrict(amp)
        : global(index<2>(amp_get_global_id(1), amp_get_global_id(0))),
          local(index<2>(amp_get_local_id(1), amp_get_local_id(0))),
          tile(index<2>(amp_get_group_id(1), amp_get_group_id(0))),
          tile_origin(index<2>(amp_get_global_id(1) - amp_get_local_id(1),
<<<<<<< HEAD
                               amp_get_global_id(0) - amp_get_local_id(0))),
          tile_dim(index<2>(amp_get_local_size(1), amp_get_local_size(0)))
=======
                               amp_get_global_id(0) - amp_get_local_id(0)))
>>>>>>> d5e0aa68
#elif __KALMAR__ACCELERATOR__ == 2 || __KALMAR_CPU__ == 2
    __attribute__((always_inline)) tiled_index() restrict(amp,cpu)
#else
    __attribute__((always_inline)) tiled_index() restrict(amp)
#endif // __KALMAR_ACCELERATOR__
    {}

    template<typename Kernel> friend
        completion_future parallel_for_each(const accelerator_view&, const tiled_extent<2>&, ts_allocator&, const Kernel&);

    template<typename Kernel> friend
        completion_future parallel_for_each(const accelerator_view&, const tiled_extent<2>&, const Kernel&);
};

// ------------------------------------------------------------------------
// utility helper classes for array_view
// ------------------------------------------------------------------------

template <typename T, int N>
struct projection_helper
{
    // array_view<T,N>, where N>1
    //    array_view<T,N-1> operator[](int i) const restrict(amp,cpu)
    static_assert(N > 1, "projection_helper is only supported on array_view with a rank of 2 or higher");
    typedef array_view<T, N - 1> result_type;
    static result_type project(array_view<T, N>& now, int stride) restrict(amp,cpu) {
        int ext[N - 1], i, idx[N - 1], ext_o[N - 1];
        for (i = N - 1; i > 0; --i) {
            ext_o[i - 1] = now.extent[i];
            ext[i - 1] = now.extent_base[i];
            idx[i - 1] = now.index_base[i];
        }
        stride += now.index_base[0];
        extent<N - 1> ext_now(ext_o);
        extent<N - 1> ext_base(ext);
        index<N - 1> idx_base(idx);
        return result_type (now.cache, ext_now, ext_base, idx_base,
                            now.offset + ext_base.size() * stride);
    }
    static result_type project(const array_view<T, N>& now, int stride) restrict(amp,cpu) {
        int ext[N - 1], i, idx[N - 1], ext_o[N - 1];
        for (i = N - 1; i > 0; --i) {
            ext_o[i - 1] = now.extent[i];
            ext[i - 1] = now.extent_base[i];
            idx[i - 1] = now.index_base[i];
        }
        stride += now.index_base[0];
        extent<N - 1> ext_now(ext_o);
        extent<N - 1> ext_base(ext);
        index<N - 1> idx_base(idx);
        return result_type (now.cache, ext_now, ext_base, idx_base,
                            now.offset + ext_base.size() * stride);
    }
};

template <typename T>
struct projection_helper<T, 1>
{
    // array_view<T,1>
    //      T& operator[](int i) const restrict(amp,cpu);
    typedef T& result_type;
    static result_type project(array_view<T, 1>& now, int i) restrict(amp,cpu) {
#if __KALMAR_ACCELERATOR__ != 1
        now.cache.get_cpu_access(true);
#endif
        T *ptr = reinterpret_cast<T *>(now.cache.get() + i + now.offset + now.index_base[0]);
        return *ptr;
    }
    static result_type project(const array_view<T, 1>& now, int i) restrict(amp,cpu) {
#if __KALMAR_ACCELERATOR__ != 1
        now.cache.get_cpu_access(true);
#endif
        T *ptr = reinterpret_cast<T *>(now.cache.get() + i + now.offset + now.index_base[0]);
        return *ptr;
    }
};

template <typename T, int N>
struct projection_helper<const T, N>
{
    // array_view<T,N>, where N>1
    //    array_view<const T,N-1> operator[](int i) const restrict(amp,cpu);
    static_assert(N > 1, "projection_helper is only supported on array_view with a rank of 2 or higher");
    typedef array_view<const T, N - 1> const_result_type;
    static const_result_type project(array_view<const T, N>& now, int stride) restrict(amp,cpu) {
        int ext[N - 1], i, idx[N - 1], ext_o[N - 1];
        for (i = N - 1; i > 0; --i) {
            ext_o[i - 1] = now.extent[i];
            ext[i - 1] = now.extent_base[i];
            idx[i - 1] = now.index_base[i];
        }
        stride += now.index_base[0];
        extent<N - 1> ext_now(ext_o);
        extent<N - 1> ext_base(ext);
        index<N - 1> idx_base(idx);
        auto ret = const_result_type (now.cache, ext_now, ext_base, idx_base,
                                      now.offset + ext_base.size() * stride);
        return ret;
    }
    static const_result_type project(const array_view<const T, N>& now, int stride) restrict(amp,cpu) {
        int ext[N - 1], i, idx[N - 1], ext_o[N - 1];
        for (i = N - 1; i > 0; --i) {
            ext_o[i - 1] = now.extent[i];
            ext[i - 1] = now.extent_base[i];
            idx[i - 1] = now.index_base[i];
        }
        stride += now.index_base[0];
        extent<N - 1> ext_now(ext_o);
        extent<N - 1> ext_base(ext);
        index<N - 1> idx_base(idx);
        auto ret = const_result_type (now.cache, ext_now, ext_base, idx_base,
                                      now.offset + ext_base.size() * stride);
        return ret;
    }
};

template <typename T>
struct projection_helper<const T, 1>
{
    // array_view<const T,1>
    //      const T& operator[](int i) const restrict(amp,cpu);
    typedef const T& const_result_type;
    static const_result_type project(array_view<const T, 1>& now, int i) restrict(amp,cpu) {
#if __KALMAR_ACCELERATOR__ != 1
        now.cache.get_cpu_access();
#endif
        const T *ptr = reinterpret_cast<const T *>(now.cache.get() + i + now.offset + now.index_base[0]);
        return *ptr;
    }
    static const_result_type project(const array_view<const T, 1>& now, int i) restrict(amp,cpu) {
#if __KALMAR_ACCELERATOR__ != 1
        now.cache.get_cpu_access();
#endif
        const T *ptr = reinterpret_cast<const T *>(now.cache.get() + i + now.offset + now.index_base[0]);
        return *ptr;
    }
};

// ------------------------------------------------------------------------
// utility helper classes for array_view
// ------------------------------------------------------------------------

template <typename T>
struct __has_data
{
private:
    struct two {char __lx; char __lxx;};
    template <typename C> static char test(decltype(std::declval<C>().data()));
    template <typename C> static two test(...);
public:
    static const bool value = sizeof(test<T>(0)) == 1;
};

template <typename T>
struct __has_size
{
private:
    struct two {char __lx; char __lxx;};
    template <typename C> static char test(decltype(&C::size));
    template <typename C> static two test(...);
public:
    static const bool value = sizeof(test<T>(0)) == 1;
};

template <typename T>
struct __is_container
{
    using _T = typename std::remove_reference<T>::type;
    static const bool value = __has_size<_T>::value && __has_data<_T>::value;
};


// ------------------------------------------------------------------------
// utility helper classes for array
// ------------------------------------------------------------------------

template <typename T, int N>
struct array_projection_helper
{
    // array<T,N>, where N>1
    //     array_view<T,N-1> operator[](int i0) restrict(amp,cpu);
    //     array_view<const T,N-1> operator[](int i0) const restrict(amp,cpu);
    static_assert(N > 1, "projection_helper is only supported on array with a rank of 2 or higher");
    typedef array_view<T, N - 1> result_type;
    typedef array_view<const T, N - 1> const_result_type;
    static result_type project(array<T, N>& now, int stride) restrict(amp,cpu) {
#if __KALMAR_ACCELERATOR__ != 1
        if( stride < 0)
          throw runtime_exception("errorMsg_throw", 0);
#endif
        int comp[N - 1], i;
        for (i = N - 1; i > 0; --i)
            comp[i - 1] = now.extent[i];
        extent<N - 1> ext(comp);
        int offset = ext.size() * stride;
#if __KALMAR_ACCELERATOR__ != 1
        if( offset >= now.extent.size())
          throw runtime_exception("errorMsg_throw", 0);
#endif
        return result_type(now.m_device, ext, ext, index<N - 1>(), offset);
    }
    static const_result_type project(const array<T, N>& now, int stride) restrict(amp,cpu) {
        int comp[N - 1], i;
        for (i = N - 1; i > 0; --i)
            comp[i - 1] = now.extent[i];
        extent<N - 1> ext(comp);
        int offset = ext.size() * stride;
        return const_result_type(now.m_device, ext, ext, index<N - 1>(), offset);
    }
};

template <typename T>
struct array_projection_helper<T, 1>
{
    // array<T,1>
    //    T& operator[](int i0) restrict(amp,cpu);
    //    const T& operator[](int i0) const restrict(amp,cpu);
    typedef T& result_type;
    typedef const T& const_result_type;
    static result_type project(array<T, 1>& now, int i) restrict(amp,cpu) {
#if __KALMAR_ACCELERATOR__ != 1
        now.m_device.synchronize(true);
#endif
        T *ptr = reinterpret_cast<T *>(now.m_device.get() + i);
        return *ptr;
    }
    static const_result_type project(const array<T, 1>& now, int i) restrict(amp,cpu) {
#if __KALMAR_ACCELERATOR__ != 1
        now.m_device.synchronize();
#endif
        const T *ptr = reinterpret_cast<const T *>(now.m_device.get() + i);
        return *ptr;
    }
};

template <int N>
const extent<N>& check(const extent<N>& ext)
{
#if __KALMAR_ACCELERATOR__ != 1
    for (int i = 0; i < N; i++)
    {
        if(ext[i] <=0)
            throw runtime_exception("errorMsg_throw", 0);
    }
#endif
    return ext;
}

// ------------------------------------------------------------------------
// forward declarations of copy routines used by array / array_view
// ------------------------------------------------------------------------

template <typename T, int N>
void copy(const array_view<const T, N>& src, const array_view<T, N>& dest);

template <typename T, int N>
void copy(const array_view<T, N>& src, const array_view<T, N>& dest);

template <typename T, int N>
void copy(const array<T, N>& src, const array_view<T, N>& dest);

template <typename T, int N>
void copy(const array<T, N>& src, array<T, N>& dest);

template <typename T, int N>
void copy(const array_view<const T, N>& src, array<T, N>& dest);

template <typename T, int N>
void copy(const array_view<T, N>& src, array<T, N>& dest);

template <typename InputIter, typename T, int N>
void copy(InputIter srcBegin, InputIter srcEnd, const array_view<T, N>& dest);

template <typename InputIter, typename T, int N>
void copy(InputIter srcBegin, InputIter srcEnd, array<T, N>& dest);

template <typename InputIter, typename T, int N>
void copy(InputIter srcBegin, const array_view<T, N>& dest);

template <typename InputIter, typename T, int N>
void copy(InputIter srcBegin, array<T, N>& dest);

template <typename OutputIter, typename T, int N>
void copy(const array_view<T, N> &src, OutputIter destBegin);

template <typename OutputIter, typename T, int N>
void copy(const array<T, N> &src, OutputIter destBegin);

// ------------------------------------------------------------------------
// array
// ------------------------------------------------------------------------

/**
 * Represents an N-dimensional region of memory (with type T) located on an
 * accelerator.
 *
 * @tparam T The element type of this array
 * @tparam N The dimensionality of the array, defaults to 1 if elided.
 */
template <typename T, int N = 1>
class array {
    static_assert(!std::is_const<T>::value, "array<const T> is not supported");
    static_assert(0 == (sizeof(T) % sizeof(int)), "only value types whose size is a multiple of the size of an integer are allowed in array");
public:
#if __KALMAR_ACCELERATOR__ == 1
    typedef Kalmar::_data<T> acc_buffer_t;
#else
    typedef Kalmar::_data_host<T> acc_buffer_t;
#endif

    /**
     * The rank of this array.
     */
    static const int rank = N;

    /**
     * The element type of this array.
     */
    typedef T value_type;

    /**
     * There is no default constructor for array<T,N>.
     */
    array() = delete;
 
    /**
     * Copy constructor. Constructs a new array<T,N> from the supplied argument
     * other. The new array is located on the same accelerator_view as the
     * source array. A deep copy is performed.
     *
     * @param[in] other An object of type array<T,N> from which to initialize
     *                  this new array.
     */
    array(const array& other)
        : array(other.get_extent(), other.get_accelerator_view())
    { copy(other, *this); }

    /**
     * Move constructor. Constructs a new array<T,N> by moving from the
     * supplied argument other.
     *
     * @param[in] other An object of type array<T,N> from which to initialize
     *                  this new array.
     */
    array(array&& other)
        : m_device(other.m_device), extent(other.extent)
    { other.m_device.reset(); }

    /**
     * Constructs a new array with the supplied extent, located on the default
     * view of the default accelerator. If any components of the extent are
     * non-positive, an exception will be thrown.
     *
     * @param[in] ext The extent in each dimension of this array.
     */
    explicit array(const extent<N>& ext)
        : array(ext, accelerator(L"default").get_default_view()) {}

    /** @{ */
    /**
     * Equivalent to construction using "array(extent<N>(e0 [, e1 [, e2 ]]))".
     *
     * @param[in] e0,e1,e2 The component values that will form the extent of
     *                     this array.
     */
    explicit array(int e0)
        : array(hc::extent<N>(e0)) { static_assert(N == 1, "illegal"); }
    explicit array(int e0, int e1)
        : array(hc::extent<N>(e0, e1)) {}
    explicit array(int e0, int e1, int e2)
        : array(hc::extent<N>(e0, e1, e2)) {}

    /** @} */

    /** @{ */
    /**
     * Constructs a new array with the supplied extent, located on the default
     * accelerator, initialized with the contents of a source container
     * specified by a beginning and optional ending iterator. The source data
     * is copied by value into this array as if by calling "copy()".
     *
     * If the number of available container elements is less than
     * this->extent.size(), undefined behavior results.
     *
     * @param[in] ext The extent in each dimension of this array.
     * @param[in] srcBegin A beginning iterator into the source container.
     * @param[in] srcEnd An ending iterator into the source container.
     */
    template <typename InputIter>
        array(const extent<N>& ext, InputIter srcBegin)
            : array(ext, srcBegin, accelerator(L"default").get_default_view()) {}
    template <typename InputIter>
        array(const extent<N>& ext, InputIter srcBegin, InputIter srcEnd)
            : array(ext, srcBegin, srcEnd, accelerator(L"default").get_default_view()) {}

    /** @} */

    /** @{ */
    /**
     * Equivalent to construction using
     * "array(extent<N>(e0 [, e1 [, e2 ]]), src)".
     *
     * @param[in] e0,e1,e2 The component values that will form the extent of
     *                     this array.
     * @param[in] srcBegin A beginning iterator into the source container. 
     * @param[in] srcEnd An ending iterator into the source container.
     */
    template <typename InputIter>
        array(int e0, InputIter srcBegin)
            : array(extent<N>(e0), srcBegin) {}
    template <typename InputIter>
        array(int e0, InputIter srcBegin, InputIter srcEnd)
            : array(extent<N>(e0), srcBegin, srcEnd) {}
    template <typename InputIter>
        array(int e0, int e1, InputIter srcBegin)
            : array(hc::extent<N>(e0, e1), srcBegin) {}
    template <typename InputIter>
        array(int e0, int e1, InputIter srcBegin, InputIter srcEnd)
            : array(hc::extent<N>(e0, e1), srcBegin, srcEnd) {}
    template <typename InputIter>
        array(int e0, int e1, int e2, InputIter srcBegin)
            : array(hc::extent<N>(e0, e1, e2), srcBegin) {}
    template <typename InputIter>
        array(int e0, int e1, int e2, InputIter srcBegin, InputIter srcEnd)
            : array(hc::extent<N>(e0, e1, e2), srcBegin, srcEnd) {}

    /** @} */

    /**
     * Constructs a new array, located on the default view of the default
     * accelerator, initialized with the contents of the array_view "src". The
     * extent of this array is taken from the extent of the source array_view.
     * The "src" is copied by value into this array as if by calling
     * "copy(src, *this)".
     *
     * @param[in] src An array_view object from which to copy the data into
     *                this array (and also to determine the extent of this
     *                array).
     */
    explicit array(const array_view<const T, N>& src)
        : array(src.get_extent(), accelerator(L"default").get_default_view())
    { copy(src, *this); }

    /**
     * Constructs a new array with the supplied extent, located on the
     * accelerator bound to the accelerator_view "av".
     *
     * Users can optionally specify the type of CPU access desired for "this"
     * array thus requesting creation of an array that is accessible both on
     * the specified accelerator_view "av" as well as the CPU (with the
     * specified CPU access_type). If a value other than access_type_auto or
     * access_type_none is specified for the cpu_access_type parameter and the
     * accelerator corresponding to the accelerator_view "av" does not support
     * cpu_shared_memory, a runtime_exception is thrown. The cpu_access_type
     * parameter has a default value of access_type_auto which leaves it up to
     * the implementation to decide what type of allowed CPU access should the
     * array be created with. The actual CPU access_type allowed for the
     * created array can be queried using the get_cpu_access_type member
     * method.
     *
     * @param[in] ext The extent in each dimension of this array.
     * @param[in] av An accelerator_view object which specifies the location of
     *               this array.
     * @param[in] access_type The type of CPU access desired for this array.
     */
    array(const extent<N>& ext, accelerator_view av, access_type cpu_access_type = access_type_auto)
#if __KALMAR_ACCELERATOR__ == 1
        : m_device(ext.size()), extent(ext) {}
#else
        : m_device(av.pQueue, av.pQueue, check(ext).size(), cpu_access_type), extent(ext) {}
#endif

    /** @{ */
    /**
     * Equivalent to construction using
     * "array(extent<N>(e0 [, e1 [, e2 ]]), av, cpu_access_type)".   
     *
     * @param[in] e0,e1,e2 The component values that will form the extent of
     *                     this array.
     * @param[in] av An accelerator_view object which specifies the location of
     *               this array.
     * @param[in] access_type The type of CPU access desired for this array.
     */
    array(int e0, accelerator_view av, access_type cpu_access_type = access_type_auto)
        : array(hc::extent<N>(e0), av, cpu_access_type) {}
    array(int e0, int e1, accelerator_view av, access_type cpu_access_type = access_type_auto)
        : array(hc::extent<N>(e0, e1), av, cpu_access_type) {}
    array(int e0, int e1, int e2, accelerator_view av, access_type cpu_access_type = access_type_auto)
        : array(hc::extent<N>(e0, e1, e2), av, cpu_access_type) {}

    /** @} */

    /**
     * Constructs a new array with the supplied extent, located on the
     * accelerator bound to the accelerator_view "av", initialized with the
     * contents of the source container specified by a beginning and optional
     * ending iterator. The data is copied by value into this array as if by
     * calling "copy()".
     *
     * Users can optionally specify the type of CPU access desired for "this"
     * array thus requesting creation of an array that is accessible both on
     * the specified accelerator_view "av" as well as the CPU (with the
     * specified CPU access_type). If a value other than access_type_auto or
     * access_type_none is specified for the cpu_access_type parameter and the
     * accelerator corresponding to the accelerator_view "av" does not support
     * cpu_shared_memory, a runtime_exception is thrown. The cpu_access_type
     * parameter has a default value of access_type_auto which leaves it upto
     * the implementation to decide what type of allowed CPU access should the
     * array be created with. The actual CPU access_type allowed for the
     * created array can be queried using the get_cpu_access_type member
     * method.
     *
     * @param[in] ext The extent in each dimension of this array.
     * @param[in] srcBegin A beginning iterator into the source container.
     * @param[in] srcEnd An ending iterator into the source container.
     * @param[in] av An accelerator_view object which specifies the home
     *               location of this array.
     * @param[in] access_type The type of CPU access desired for this array.
     */
    template <typename InputIter>
        array(const extent<N>& ext, InputIter srcBegin, accelerator_view av,
              access_type cpu_access_type = access_type_auto)
        : array(ext, av, cpu_access_type) { copy(srcBegin, *this); }
    template <typename InputIter>
        array(const extent<N>& ext, InputIter srcBegin, InputIter srcEnd,
              accelerator_view av, access_type cpu_access_type = access_type_auto)
        : array(ext, av, cpu_access_type) {
            if (ext.size() < std::distance(srcBegin, srcEnd))
                throw runtime_exception("errorMsg_throw", 0);
            copy(srcBegin, srcEnd, *this);
        }

    /** @} */

    /**
     * Constructs a new array initialized with the contents of the array_view
     * "src". The extent of this array is taken from the extent of the source
     * array_view. The "src" is copied by value into this array as if by
     * calling "copy(src, *this)". The new array is located on the accelerator
     * bound to the accelerator_view "av".
     *
     * Users can optionally specify the type of CPU access desired for "this"
     * array thus requesting creation of an array that is accessible both on
     * the specified accelerator_view "av" as well as the CPU (with the 
     * specified CPU access_type). If a value other than access_type_auto or
     * access_type_none is specified for the cpu_access_type parameter and the
     * accelerator corresponding to the accelerator_view “av” does not support
     * cpu_shared_memory, a runtime_exception is thrown. The cpu_access_type
     * parameter has a default value of access_type_auto which leaves it upto
     * the implementation to decide what type of allowed CPU access should the
     * array be created with. The actual CPU access_type allowed for the
     * created array can be queried using the get_cpu_access_type member
     * method.
     *
     * @param[in] src An array_view object from which to copy the data into
     *                this array (and also to determine the extent of this array).
     * @param[in] av An accelerator_view object which specifies the home
     *               location of this array.
     * @param[in] access_type The type of CPU access desired for this array.
     */
    array(const array_view<const T, N>& src, accelerator_view av, access_type cpu_access_type = access_type_auto)
        : array(src.get_extent(), av, cpu_access_type) { copy(src, *this); }

    /** @{ */
    /**
     * Equivalent to construction using
     * "array(extent<N>(e0 [, e1 [, e2 ]]), srcBegin [, srcEnd], av, cpu_access_type)".
     *
     * @param[in] e0,e1,e2 The component values that will form the extent of
     *                     this array.
     * @param[in] srcBegin A beginning iterator into the source container.
     * @param[in] srcEnd An ending iterator into the source container.
     * @param[in] av An accelerator_view object which specifies the home
     *               location of this array.
     * @param[in] access_type The type of CPU access desired for this array.
     */
    template <typename InputIter>
        array(int e0, InputIter srcBegin, accelerator_view av, access_type cpu_access_type = access_type_auto)
            : array(extent<N>(e0), srcBegin, av, cpu_access_type) {}
    template <typename InputIter>
        array(int e0, InputIter srcBegin, InputIter srcEnd, accelerator_view av, access_type cpu_access_type = access_type_auto)
            : array(extent<N>(e0), srcBegin, srcEnd, av, cpu_access_type) {}
    template <typename InputIter>
        array(int e0, int e1, InputIter srcBegin, accelerator_view av, access_type cpu_access_type = access_type_auto)
            : array(hc::extent<N>(e0, e1), srcBegin, av, cpu_access_type) {}
    template <typename InputIter>
        array(int e0, int e1, InputIter srcBegin, InputIter srcEnd, accelerator_view av, access_type cpu_access_type = access_type_auto)
            : array(hc::extent<N>(e0, e1), srcBegin, srcEnd, av, cpu_access_type) {}
    template <typename InputIter>
        array(int e0, int e1, int e2, InputIter srcBegin, accelerator_view av, access_type cpu_access_type = access_type_auto)
            : array(hc::extent<N>(e0, e1, e2), srcBegin, av, cpu_access_type) {}
    template <typename InputIter>
        array(int e0, int e1, int e2, InputIter srcBegin, InputIter srcEnd, accelerator_view av, access_type cpu_access_type = access_type_auto)
            : array(hc::extent<N>(e0, e1, e2), srcBegin, srcEnd, av, cpu_access_type) {}

    /** @} */

    /**
     * Constructs a staging array with the given extent, which acts as a
     * staging area between accelerator views "av" and "associated_av". If "av"
     * is a cpu accelerator view, this will construct a staging array which is
     * optimized for data transfers between the CPU and "associated_av".
     *
     * @param[in] ext The extent in each dimension of this array.
     * @param[in] av An accelerator_view object which specifies the home
     *               location of this array.
     * @param[in] associated_av An accelerator_view object which specifies a
     *                          target device accelerator.
     */
    array(const extent<N>& ext, accelerator_view av, accelerator_view associated_av)
#if __KALMAR_ACCELERATOR__ == 1
        : m_device(ext.size()), extent(ext) {}
#else
        : m_device(av.pQueue, associated_av.pQueue, check(ext).size(), access_type_auto), extent(ext) {}
#endif

    /** @{ */
    /**
     * Equivalent to construction using 
     * "array(extent<N>(e0 [, e1 [, e2 ]]), av, associated_av)".
     *
     * @param[in] e0,e1,e2 The component values that will form the extent of
     *                     this array.
     * @param[in] av An accelerator_view object which specifies the home
     *               location of this array.
     * @param[in] associated_av An accelerator_view object which specifies a
     *                          target device accelerator.
     */
    array(int e0, accelerator_view av, accelerator_view associated_av)
        : array(hc::extent<N>(e0), av, associated_av) {}
    array(int e0, int e1, accelerator_view av, accelerator_view associated_av)
        : array(hc::extent<N>(e0, e1), av, associated_av) {}
    array(int e0, int e1, int e2, accelerator_view av, accelerator_view associated_av)
        : array(hc::extent<N>(e0, e1, e2), av, associated_av) {}

    /** @} */

    /** @{ */
    /**
     * Constructs a staging array with the given extent, which acts as a
     * staging area between accelerator_views "av" (which must be the CPU
     * accelerator) and "associated_av". The staging array will be initialized
     * with the data specified by "src" as if by calling "copy(src, *this)".
     *
     * @param[in] ext The extent in each dimension of this array.
     * @param[in] srcBegin A beginning iterator into the source container.
     * @param[in] srcEnd An ending iterator into the source container.
     * @param[in] av An accelerator_view object which specifies the home
     *               location of this array.
     * @param[in] associated_av An accelerator_view object which specifies a
     *                          target device accelerator.
     */
    template <typename InputIter>
        array(const extent<N>& ext, InputIter srcBegin, accelerator_view av, accelerator_view associated_av)
            : array(ext, av, associated_av) { copy(srcBegin, *this); }
    template <typename InputIter>
        array(const extent<N>& ext, InputIter srcBegin, InputIter srcEnd, accelerator_view av, accelerator_view associated_av)
            : array(ext, av, associated_av) {
            if (ext.size() < std::distance(srcBegin, srcEnd))
                throw runtime_exception("errorMsg_throw", 0);
            copy(srcBegin, srcEnd, *this);
        }

    /** @} */

    /**
     * Constructs a staging array initialized with the array_view given by
     * "src", which acts as a staging area between accelerator_views "av"
     * (which must be the CPU accelerator) and "associated_av". The extent of
     * this array is taken from the extent of the source array_view. The
     * staging array will be initialized from "src" as if by calling
     * "copy(src, *this)".
     *
     * @param[in] src An array_view object from which to copy the data into
     *                this array (and also to determine the extent of this
     *                array).
     * @param[in] av An accelerator_view object which specifies the home
     *               location of this array.
     * @param[in] associated_av An accelerator_view object which specifies a
     *                          target device accelerator.
     */
    array(const array_view<const T, N>& src, accelerator_view av, accelerator_view associated_av)
        : array(src.get_extent(), av, associated_av)
    { copy(src, *this); }

    /** @{ */
    /**
     * Equivalent to construction using
     * "array(extent<N>(e0 [, e1 [, e2 ]]), src, av, associated_av)".
     *
     * @param[in] e0,e1,e2 The component values that will form the extent of
     *                     this array.
     * @param[in] srcBegin A beginning iterator into the source container.
     * @param[in] srcEnd An ending iterator into the source container.
     * @param[in] av An accelerator_view object which specifies the home
     *               location of this array.
     * @param[in] associated_av An accelerator_view object which specifies a
     *                          target device accelerator.
     */
    template <typename InputIter>
        array(int e0, InputIter srcBegin, accelerator_view av, accelerator_view associated_av)
            : array(extent<N>(e0), srcBegin, av, associated_av) {}
    template <typename InputIter>
        array(int e0, InputIter srcBegin, InputIter srcEnd, accelerator_view av, accelerator_view associated_av)
            : array(extent<N>(e0), srcBegin, srcEnd, av, associated_av) {}
    template <typename InputIter>
        array(int e0, int e1, InputIter srcBegin, accelerator_view av, accelerator_view associated_av)
            : array(hc::extent<N>(e0, e1), srcBegin, av, associated_av) {}
    template <typename InputIter>
        array(int e0, int e1, InputIter srcBegin, InputIter srcEnd, accelerator_view av, accelerator_view associated_av)
            : array(hc::extent<N>(e0, e1), srcBegin, srcEnd, av, associated_av) {}
    template <typename InputIter>
        array(int e0, int e1, int e2, InputIter srcBegin, accelerator_view av, accelerator_view associated_av)
            : array(hc::extent<N>(e0, e1, e2), srcBegin, av, associated_av) {}
    template <typename InputIter>
        array(int e0, int e1, int e2, InputIter srcBegin, InputIter srcEnd, accelerator_view av, accelerator_view associated_av)
            : array(hc::extent<N>(e0, e1, e2), srcBegin, srcEnd, av, associated_av) {}

    /** @} */

    /**
     * Access the extent that defines the shape of this array.
     */
    extent<N> get_extent() const restrict(amp,cpu) { return extent; }

    /**
     * This property returns the accelerator_view representing the location
     * where this array has been allocated.
     */
    accelerator_view get_accelerator_view() const { return m_device.get_av(); }

    /**
     * This property returns the accelerator_view representing the preferred
     * target where this array can be copied.
     */
    accelerator_view get_associated_accelerator_view() const { return m_device.get_stage(); }

    /**
     * This property returns the CPU "access_type" allowed for this array.
     */
    access_type get_cpu_access_type() const { return m_device.get_access(); }
  
    /**
     * Assigns the contents of the array "other" to this array, using a deep
     * copy.
     *
     * @param[in] other An object of type array<T,N> from which to copy into
     *                  this array.
     * @return Returns *this.
     */
    array& operator=(const array& other) {
        if (this != &other) {
            array arr(other);
            *this = std::move(arr);
        }
        return *this;
    }

    /**
     * Moves the contents of the array "other" to this array.
     *
     * @param[in] other An object of type array<T,N> from which to move into
     *                  this array.
     * @return Returns *this.
     */
    array& operator=(array&& other) {
        if (this != &other) {
            extent = other.extent;
            m_device = other.m_device;
            other.m_device.reset();
        }
        return *this;
    }

    /**
     * Assigns the contents of the array_view "src", as if by calling
     * "copy(src, *this)".
     *
     * @param[in] src An object of type array_view<T,N> from which to copy into
     *                this array.
     * @return Returns *this.
     */
    array& operator=(const array_view<T,N>& src) {
        array arr(src);
        *this = std::move(arr);
        return *this;
    }
  
    /**
     * Copies the contents of this array to the array given by "dest", as
     * if by calling "copy(*this, dest)".
     *
     * @param[out] dest An object of type array<T,N> to which to copy data
     *                  from this array.
     */
    void copy_to(array& dest) const {
#if __KALMAR_ACCELERATOR__ != 1
        for(int i = 0 ; i < N ; i++)
        {
            if (dest.extent[i] < this->extent[i] )
                throw runtime_exception("errorMsg_throw", 0);
        }
#endif
        copy(*this, dest);
    }

    /**
     * Copies the contents of this array to the array_view given by "dest", as
     * if by calling "copy(*this, dest)".
     *
     * @param[out] dest An object of type array_view<T,N> to which to copy data
     *                  from this array.
     */
    void copy_to(const array_view<T,N>& dest) const { copy(*this, dest); }

    /**
     * Returns a pointer to the raw data underlying this array.
     *
     * @return A (const) pointer to the first element in the linearized array.
     */
    T* data() const restrict(amp,cpu) {
#if __KALMAR_ACCELERATOR__ != 1
        if (!m_device.get())
            return nullptr;
        m_device.synchronize(true);
#endif
        return reinterpret_cast<T*>(m_device.get());
    }

    /**
     * Implicitly converts an array to a std::vector, as if by
     * "copy(*this, vector)".
     *
     * @return An object of type vector<T> which contains a copy of the data
     *         contained on the array.
     */
    operator std::vector<T>() const {
        std::vector<T> vec(extent.size());
        copy(*this, vec.data());
        return std::move(vec);
    }

    /** @{ */
    /**
     * Returns a reference to the element of this array that is at the location
     * in N-dimensional space specified by "idx". Accessing array data on a
     * location where it is not resident (e.g. from the CPU when it is resident
     * on a GPU) results in an exception (in cpu-restricted context) or
     * undefined behavior (in amp-restricted context).
     *
     * @param[in] idx An object of type index<N> from that specifies the
     *                location of the element.
     */
    T& operator[](const index<N>& idx) restrict(amp,cpu) {
#ifndef __KALMAR_ACCELERATOR__
        if (!m_device.get())
            throw runtime_exception("The array is not accessible on CPU.", 0);
        m_device.synchronize(true);
#endif
        T *ptr = reinterpret_cast<T*>(m_device.get());
        return ptr[Kalmar::amp_helper<N, index<N>, hc::extent<N>>::flatten(idx, extent)];
    }
    T& operator()(const index<N>& idx) restrict(amp,cpu) {
        return (*this)[idx];
    }

    /** @} */

    /** @{ */
    /**
     * Returns a const reference to the element of this array that is at the
     * location in N-dimensional space specified by "idx". Accessing array data
     * on a location where it is not resident (e.g. from the CPU when it is
     * resident on a GPU) results in an exception (in cpu-restricted context)
     * or undefined behavior (in amp-restricted context).
     *
     * @param[in] idx An object of type index<N> from that specifies the
     *                location of the element.
     */
    const T& operator[](const index<N>& idx) const restrict(amp,cpu) {
#if __KALMAR_ACCELERATOR__ != 1
        if (!m_device.get())
            throw runtime_exception("The array is not accessible on CPU.", 0);
        m_device.synchronize();
#endif
        T *ptr = reinterpret_cast<T*>(m_device.get());
        return ptr[Kalmar::amp_helper<N, index<N>, hc::extent<N>>::flatten(idx, extent)];
    }
    const T& operator()(const index<N>& idx) const restrict(amp,cpu) {
        return (*this)[idx];
    }

    /** @} */

    /** @{ */
    /**
     * Equivalent to
     * "array<T,N>::operator()(index<N>(i0 [, i1 [, i2 ]]))".
     *
     * @param[in] i0,i1,i2 The component values that will form the index into
     *                     this array.
     */
    T& operator()(int i0, int i1) restrict(amp,cpu) {
        return (*this)[index<2>(i0, i1)];
    }
    T& operator()(int i0, int i1, int i2) restrict(amp,cpu) {
        return (*this)[index<3>(i0, i1, i2)];
    }

    /** @} */

    /** @{ */
    /**
     * Equivalent to
     * "array<T,N>::operator()(index<N>(i0 [, i1 [, i2 ]])) const".
     *
     * @param[in] i0,i1,i2 The component values that will form the index into
     *                     this array.
     */
    const T& operator()(int i0, int i1) const restrict(amp,cpu) {
        return (*this)[index<2>(i0, i1)];
    }
    const T& operator()(int i0, int i1, int i2) const restrict(amp,cpu) {
        return (*this)[index<3>(i0, i1, i2)];
    }
<<<<<<< HEAD

    /** @{ */
    /**
     * This overload is defined for array<T,N> where @f$N \ge 2@f$.
     * This mode of indexing is equivalent to projecting on the
     * most-significant dimension. It allows C-style indexing. For example:
     *
     * @code{.cpp}
     * array<float,4> myArray(myExtents, …);
     * myArray[index<4>(5,4,3,2)] = 7;
     * assert(myArray[5][4][3][2] == 7);
     * @endcode
     *
     * @param i0 An integer that is the index into the most-significant
     *           dimension of this array.
     * @return Returns an array_view whose dimension is one lower than that of
     *         this array.
     */
    typename array_projection_helper<T, N>::result_type
        operator[] (int i) restrict(amp,cpu) {
            return array_projection_helper<T, N>::project(*this, i);
        }
    typename array_projection_helper<T, N>::result_type
        operator()(int i0) restrict(amp,cpu) {
            return (*this)[i0];
        }
    typename array_projection_helper<T, N>::const_result_type
        operator[] (int i) const restrict(amp,cpu) {
            return array_projection_helper<T, N>::project(*this, i);
        }
    typename array_projection_helper<T, N>::const_result_type
        operator()(int i0) const restrict(amp,cpu) {
            return (*this)[i0];
        }

=======

    /** @{ */
    /**
     * This overload is defined for array<T,N> where @f$N \ge 2@f$.
     * This mode of indexing is equivalent to projecting on the
     * most-significant dimension. It allows C-style indexing. For example:
     *
     * @code{.cpp}
     * array<float,4> myArray(myExtents, …);
     * myArray[index<4>(5,4,3,2)] = 7;
     * assert(myArray[5][4][3][2] == 7);
     * @endcode
     *
     * @param i0 An integer that is the index into the most-significant
     *           dimension of this array.
     * @return Returns an array_view whose dimension is one lower than that of
     *         this array.
     */
    typename array_projection_helper<T, N>::result_type
        operator[] (int i) restrict(amp,cpu) {
            return array_projection_helper<T, N>::project(*this, i);
        }
    typename array_projection_helper<T, N>::result_type
        operator()(int i0) restrict(amp,cpu) {
            return (*this)[i0];
        }
    typename array_projection_helper<T, N>::const_result_type
        operator[] (int i) const restrict(amp,cpu) {
            return array_projection_helper<T, N>::project(*this, i);
        }
    typename array_projection_helper<T, N>::const_result_type
        operator()(int i0) const restrict(amp,cpu) {
            return (*this)[i0];
        }

>>>>>>> d5e0aa68
    /** @} */

    /** @{ */
    /**
     * Returns a subsection of the source array view at the origin specified by
     * "idx" and with the extent specified by "ext".
     *
     * Example:
     * @code{.cpp}
     * array<float,2> a(extent<2>(200,100));
     * array_view<float,2> v1(a); // v1.extent = <200,100>
     * array_view<float,2> v2 = v1.section(index<2>(15,25), extent<2>(40,50));
     * assert(v2(0,0) == v1(15,25));
     * @endcode
     *
     * @param[in] origin Provides the offset/origin of the resulting section.
     * @param[in] ext Provides the extent of the resulting section.
     * @return Returns a subsection of the source array at specified origin,
     *         and with the specified extent.
     */
    array_view<T, N> section(const index<N>& origin, const extent<N>& ext) restrict(amp,cpu) {
#if __KALMAR_ACCELERATOR__ != 1
        if ( !Kalmar::amp_helper<N, index<N>, hc::extent<N>>::contains(origin,  ext ,this->extent) )
            throw runtime_exception("errorMsg_throw", 0);
#endif
        array_view<T, N> av(*this);
        return av.section(origin, ext);
    }
    array_view<const T, N> section(const index<N>& origin, const extent<N>& ext) const restrict(amp,cpu) {
        array_view<const T, N> av(*this);
        return av.section(origin, ext);
    }

    /** @} */

    /** @{ */
    /**
     * Equivalent to "section(idx, this->extent – idx)".
     */
    array_view<T, N> section(const index<N>& idx) restrict(amp,cpu) {
#if __KALMAR_ACCELERATOR__ != 1
        if ( !Kalmar::amp_helper<N, index<N>, hc::extent<N>>::contains(idx, this->extent ) )
            throw runtime_exception("errorMsg_throw", 0);
#endif
        array_view<T, N> av(*this);
        return av.section(idx);
    }
    array_view<const T, N> section(const index<N>& idx) const restrict(amp,cpu) {
        array_view<const T, N> av(*this);
        return av.section(idx);
    }

    /** @} */

    /** @{ */
    /**
     * Equivalent to "section(index<N>(), ext)".
     */
    array_view<T,N> section(const extent<N>& ext) restrict(amp,cpu) {
        array_view<T, N> av(*this);
        return av.section(ext);
    }
    array_view<const T,N> section(const extent<N>& ext) const restrict(amp,cpu) {
        array_view<const T, N> av(*this);
        return av.section(ext);
    }

    /** @} */

    /** @{ */
    /**
     * Equivalent to
     * "array<T,N>::section(index<N>(i0 [, i1 [, i2 ]]), extent<N>(e0 [, e1 [, e2 ]])) const".
     *
     * @param[in] i0,i1,i2 The component values that will form the origin of
     *                     the section
     * @param[in] e0,e1,e2 The component values that will form the extent of
     *                     the section
     */
    array_view<T, 1> section(int i0, int e0) restrict(amp,cpu) {
        static_assert(N == 1, "Rank must be 1");
        return section(index<1>(i0), hc::extent<1>(e0));
    }
    array_view<const T, 1> section(int i0, int e0) const restrict(amp,cpu) {
        static_assert(N == 1, "Rank must be 1");
        return section(index<1>(i0), hc::extent<1>(e0));
    }
    array_view<T, 2> section(int i0, int i1, int e0, int e1) const restrict(amp,cpu) {
        static_assert(N == 2, "Rank must be 2");
        return section(index<2>(i0, i1), hc::extent<2>(e0, e1));
    }
    array_view<T, 2> section(int i0, int i1, int e0, int e1) restrict(amp,cpu) {
        static_assert(N == 2, "Rank must be 2");
        return section(index<2>(i0, i1), hc::extent<2>(e0, e1));
    }
    array_view<T, 3> section(int i0, int i1, int i2, int e0, int e1, int e2) restrict(amp,cpu) {
        static_assert(N == 3, "Rank must be 3");
        return section(index<3>(i0, i1, i2), hc::extent<3>(e0, e1, e2));
    }
    array_view<const T, 3> section(int i0, int i1, int i2, int e0, int e1, int e2) const restrict(amp,cpu) {
        static_assert(N == 3, "Rank must be 3");
        return section(index<3>(i0, i1, i2), hc::extent<3>(e0, e1, e2));
    }

    /** @} */

    /** @{ */
    /**
     * Sometimes it is desirable to view the data of an N-dimensional array as
     * a linear array, possibly with a (unsafe) reinterpretation of the element
     * type. This can be achieved through the reinterpret_as member function.
     * Example:
     *
     * @code{.cpp}
     * struct RGB { float r; float g; float b; };
     * array<RGB,3> a = ...;
     * array_view<float,1> v = a.reinterpret_as<float>();
     * assert(v.extent == 3*a.extent);
     * @endcode
     *
     * The size of the reinterpreted ElementType must evenly divide into the
     * total size of this array.
     *
     * @return Returns an array_view from this array<T,N> with the element type
     *         reinterpreted from T to ElementType, and the rank reduced from N
     *         to 1.
     */
    template <typename ElementType>
        array_view<ElementType, 1> reinterpret_as() restrict(amp,cpu) {
#if __KALMAR_ACCELERATOR__ != 1
            static_assert( ! (std::is_pointer<ElementType>::value ),"can't use pointer in the kernel");
            static_assert( ! (std::is_same<ElementType,short>::value ),"can't use short in the kernel");
            if( (extent.size() * sizeof(T)) % sizeof(ElementType))
                throw runtime_exception("errorMsg_throw", 0);
#endif
            int size = extent.size() * sizeof(T) / sizeof(ElementType);
            using buffer_type = typename array_view<ElementType, 1>::acc_buffer_t;
            array_view<ElementType, 1> av(buffer_type(m_device), extent<1>(size), 0);
            return av;
        }
    template <typename ElementType>
        array_view<const ElementType, 1> reinterpret_as() const restrict(amp,cpu) {
#if __KALMAR_ACCELERATOR__ != 1
            static_assert( ! (std::is_pointer<ElementType>::value ),"can't use pointer in the kernel");
            static_assert( ! (std::is_same<ElementType,short>::value ),"can't use short in the kernel");
#endif
            int size = extent.size() * sizeof(T) / sizeof(ElementType);
            using buffer_type = typename array_view<ElementType, 1>::acc_buffer_t;
            array_view<const ElementType, 1> av(buffer_type(m_device), extent<1>(size), 0);
            return av;
        }

    /** @} */

    /** @{ */
    /**
     * An array of higher rank can be reshaped into an array of lower rank, or
     * vice versa, using the view_as member function. Example:
     *
     * @code{.cpp}
     * array<float,1> a(100);
     * array_view<float,2> av = a.view_as(extent<2>(2,50));
     * @endcode
     *
     * @return Returns an array_view from this array<T,N> with the rank changed
     *         to K from N.
     */
    template <int K> array_view<T, K>
        view_as(const extent<K>& viewExtent) restrict(amp,cpu) {
#if __KALMAR_ACCELERATOR__ != 1
            if( viewExtent.size() > extent.size())
                throw runtime_exception("errorMsg_throw", 0);
#endif
            array_view<T, K> av(m_device, viewExtent, 0);
            return av;
        }
    template <int K> array_view<const T, K>
        view_as(const extent<K>& viewExtent) const restrict(amp,cpu) {
#if __KALMAR_ACCELERATOR__ != 1
            if( viewExtent.size() > extent.size())
                throw runtime_exception("errorMsg_throw", 0);
#endif
            const array_view<T, K> av(m_device, viewExtent, 0);
            return av;
        }

    /** @} */

    ~array() {}

    // FIXME: functions below may be considered to move to private
    const acc_buffer_t& internal() const restrict(amp,cpu) { return m_device; }
    int get_offset() const restrict(amp,cpu) { return 0; }
    index<N> get_index_base() const restrict(amp,cpu) { return index<N>(); }
private:
    template <typename K, int Q> friend struct projection_helper;
    template <typename K, int Q> friend struct array_projection_helper;
    acc_buffer_t m_device;
    extent<N> extent;
};

// ------------------------------------------------------------------------
// array_view
// ------------------------------------------------------------------------

/**
 * The array_view<T,N> type represents a possibly cached view into the data
 * held in an array<T,N>, or a section thereof. It also provides such views
 * over native CPU data. It exposes an indexing interface congruent to that of
 * array<T,N>.
 */
template <typename T, int N = 1>
class array_view
{
    static_assert(0 == (sizeof(T) % sizeof(int)), "only value types whose size is a multiple of the size of an integer are allowed in array views");
public:
    typedef typename std::remove_const<T>::type nc_T;
#if __KALMAR_ACCELERATOR__ == 1
    typedef Kalmar::_data<T> acc_buffer_t;
#else
    typedef Kalmar::_data_host<T> acc_buffer_t;
#endif

    /**
     * The rank of this array.
     */
    static const int rank = N;

    /**
     * The element type of this array.
     */
    typedef T value_type;

    /**
     * There is no default constructor for array_view<T,N>.
     */
    array_view() = delete;

    /**
     * Constructs an array_view which is bound to the data contained in the
     * "src" array. The extent of the array_view is that of the src array, and
     * the origin of the array view is at zero.
     *
     * @param[in] src An array which contains the data that this array_view is
     *                bound to.
     */
    array_view(array<T, N>& src) restrict(amp,cpu)
        : cache(src.internal()), extent(src.get_extent()), extent_base(extent), index_base(), offset(0) {}

    // FIXME: following interfaces were not implemented yet
    // template <typename Container>
    //     explicit array_view<T, 1>::array_view(Container& src);
    // template <typename value_type, int Size>
    //     explicit array_view<T, 1>::array_view(value_type (&src) [Size]) restrict(amp,cpu);

    /**
     * Constructs an array_view which is bound to the data contained in the
     * "src" container. The extent of the array_view is that given by the
     * "extent" argument, and the origin of the array view is at zero.
     *
     * @param[in] src A template argument that must resolve to a linear
     *                container that supports .data() and .size() members (such
     *                as std::vector or std::array)
     * @param[in] extent The extent of this array_view.
     */
    template <typename Container, class = typename std::enable_if<__is_container<Container>::value>::type>
        array_view(const extent<N>& extent, Container& src)
            : array_view(extent, src.data())
        { static_assert( std::is_same<decltype(src.data()), T*>::value, "container element type and array view element type must match"); }

    /**
     * Constructs an array_view which is bound to the data contained in the
     * "src" container. The extent of the array_view is that given by the
     * "extent" argument, and the origin of the array view is at zero.
     *
     * @param[in] src A pointer to the source data this array_view will bind
     *                to. If the number of elements pointed to is less than the
     *                size of extent, the behavior is undefined.
     * @param[in] ext The extent of this array_view.
     */
    array_view(const extent<N>& ext, value_type* src) restrict(amp,cpu)
#if __KALMAR_ACCELERATOR__ == 1
        : cache((T *)(src)), extent(ext), extent_base(ext), offset(0) {}
#else
        : cache(ext.size(), (T *)(src)), extent(ext), extent_base(ext), offset(0) {}
#endif

    /**
     * Constructs an array_view which is not bound to a data source. The extent
     * of the array_view is that given by the "extent" argument, and the origin
     * of the array view is at zero. An array_view thus constructed represents
     * uninitialized data and the underlying allocations are created lazily as
     * the array_view is accessed on different locations (on an
     * accelerator_view or on the CPU).
     *
     * @param[in] ext The extent of this array_view.
     */
    explicit array_view(const extent<N>& ext)
        : cache(ext.size()), extent(ext), extent_base(ext), offset(0) {}

    /**
     * Equivalent to construction using
     * "array_view(extent<N>(e0 [, e1 [, e2 ]]), src)".
     *
     * @param[in] e0,e1,e2 The component values that will form the extent of
     *                     this array_view.
     * @param[in] src A template argument that must resolve to a contiguousi
     *                container that supports .data() and .size() members (such
     *                as std::vector or std::array)
     */
    template <typename Container, class = typename std::enable_if<__is_container<Container>::value>::type>
        array_view(int e0, Container& src)
            : array_view(hc::extent<N>(e0), src) {}
    template <typename Container, class = typename std::enable_if<__is_container<Container>::value>::type>
        array_view(int e0, int e1, Container& src)
            : array_view(hc::extent<N>(e0, e1), src) {}
    template <typename Container, class = typename std::enable_if<__is_container<Container>::value>::type>
        array_view(int e0, int e1, int e2, Container& src)
            : array_view(hc::extent<N>(e0, e1, e2), src) {}

    /**
     * Equivalent to construction using
     * "array_view(extent<N>(e0 [, e1 [, e2 ]]), src)".
     *
     * @param[in] e0,e1,e2 The component values that will form the extent of
     *                     this array_view.
     * @param[in] src A pointer to the source data this array_view will bind
     *                to. If the number of elements pointed to is less than
     *                the size of extent, the behavior is undefined.
     */
    array_view(int e0, value_type *src) restrict(amp,cpu)
        : array_view(hc::extent<N>(e0), src) {}
    array_view(int e0, int e1, value_type *src) restrict(amp,cpu)
        : array_view(hc::extent<N>(e0, e1), src) {}
    array_view(int e0, int e1, int e2, value_type *src) restrict(amp,cpu)
        : array_view(hc::extent<N>(e0, e1, e2), src) {}

    /**
     * Equivalent to construction using
     * "array_view(extent<N>(e0 [, e1 [, e2 ]]))".
     *
     * @param[in] e0,e1,e2 The component values that will form the extent of
     *                     this array_view.
     */
    explicit array_view(int e0) : array_view(hc::extent<N>(e0)) {}
    explicit array_view(int e0, int e1)
        : array_view(hc::extent<N>(e0, e1)) {}
    explicit array_view(int e0, int e1, int e2)
        : array_view(hc::extent<N>(e0, e1, e2)) {}

    /**
     * Copy constructor. Constructs an array_view from the supplied argument
     * other. A shallow copy is performed.
     *
     * @param[in] other An object of type array_view<T,N> or
     *                  array_view<const T,N> from which to initialize this
     *                  new array_view.
     */
    array_view(const array_view& other) restrict(amp,cpu)
        : cache(other.cache), extent(other.extent), extent_base(other.extent_base), index_base(other.index_base), offset(other.offset) {}

    /**
     * Access the extent that defines the shape of this array_view.
     */
    extent<N> get_extent() const restrict(amp,cpu) { return extent; }

    /**
     * Access the accelerator_view where the data source of the array_view is
     * located.
     *
     * When the data source of the array_view is native CPU memory, the method
     * returns accelerator(accelerator::cpu_accelerator).default_view. When the
     * data source underlying the array_view is an array, the method returns
     * the accelerator_view where the source array is located.
     */
    accelerator_view get_source_accelerator_view() const { return cache.get_av(); }

    /**
     * Assigns the contents of the array_view "other" to this array_view, using
     * a shallow copy. Both array_views will refer to the same data.
     *
     * @param[in] other An object of type array_view<T,N> from which to copy
     *                  into this array.
     * @return Returns *this.
     */
    array_view& operator=(const array_view& other) restrict(amp,cpu) {
        if (this != &other) {
            cache = other.cache;
            extent = other.extent;
            index_base = other.index_base;
            extent_base = other.extent_base;
            offset = other.offset;
        }
        return *this;
    }

    /**
     * Copies the data referred to by this array_view to the array given by
     * "dest", as if by calling "copy(*this, dest)"
     *
     * @param[in] dest An object of type array <T,N> to which to copy data from
     *                 this array.
     */
    void copy_to(array<T,N>& dest) const {
#if __KALMAR_ACCELERATOR__ != 1
        for(int i= 0 ;i< N;i++)
        {
          if (dest.get_extent()[i] < this->extent[i])
              throw runtime_exception("errorMsg_throw", 0);
        }
#endif
        copy(*this, dest);
    }

    /**
     * Copies the contents of this array_view to the array_view given by
     * "dest", as if by calling "copy(*this, dest)"
     *
     * @param[in] dest An object of type array_view<T,N> to which to copy data
     * from this array.
     */
    void copy_to(const array_view& dest) const { copy(*this, dest); }

    /**
     * Returns a pointer to the first data element underlying this array_view.
     * This is only available on array_views of rank 1.
     *
     * When the data source of the array_view is native CPU memory, the pointer
     * returned by data() is valid for the lifetime of the data source.
     *
     * When the data source underlying the array_view is an array, or the array
     * view is created without a data source, the pointer returned by data() in
     * CPU context is ephemeral and is invalidated when the original data
     * source or any of its views are accessed on an accelerator_view through a
     *  parallel_for_each or a copy operation.
     *
     * @return A pointer to the first element in the linearized array.
     */
    T* data() const restrict(amp,cpu) {

#if __KALMAR_ACCELERATOR__ != 1
        cache.get_cpu_access(true);
#endif
        static_assert(N == 1, "data() is only permissible on array views of rank 1");
        return reinterpret_cast<T*>(cache.get() + offset + index_base[0]);
    }

    /**
     * Calling this member function informs the array_view that its bound
     * memory has been modified outside the array_view interface. This will
     * render all cached information stale.
     */
    void refresh() const { cache.refresh(); }

    /**
     * Calling this member function synchronizes any modifications made to the
     * data underlying "this" array_view to its source data container. For
     * example, for an array_view on system memory, if the data underlying the
     * view are modified on a remote accelerator_view through a
     * parallel_for_each invocation, calling synchronize ensures that the
     * modifications are synchronized to the source data and will be visible
     * through the system memory pointer which the array_view was created over.
     *
     * For writable array_view objects, callers of this functional can
     * optionally specify the type of access desired on the source data
     * container through the "type" parameter. For example specifying a
     * "access_type_read" (which is also the default value of the parameter)
     * indicates that the data has been synchronized to its source location
     * only for reading. On the other hand, specifying an access_type of
     * "access_type_read_write" synchronizes the data to its source location
     * both for reading and writing; i.e. any modifications to the source data
     * directly through the source data container are legal after synchronizing
     * the array_view with write access and before subsequently accessing the
     * array_view on another remote location.
     *
     * It is advisable to be precise about the access_type specified in the
     * synchronize call; i.e. if only write access it required, specifying
     * access_type_write may yield better performance that calling synchronize
     * with "access_type_read_write" since the later may require any
     * modifications made to the data on remote locations to be synchronized to
     * the source location, which is unnecessary if the contents are intended
     * to be overwritten without reading.
     *
     * @param[in] type An argument of type "access_type" which specifies the
     *                 type of access on the data source that the array_view is
     *                 synchronized for.
     */
    // FIXME: type parameter is not implemented
    void synchronize() const { cache.get_cpu_access(); }

    /**
     * An asynchronous version of synchronize, which returns a completion
     * future object. When the future is ready, the synchronization operation
     * is complete.
     *
     * @return An object of type completion_future that can be used to
     *         determine the status of the asynchronous operation or can be
     *         used to chain other operations to be executed after the
     *         completion of the asynchronous operation.
     */
    // FIXME: type parameter is not implemented
    completion_future synchronize_async() const {
        std::future<void> fut = std::async([&]() mutable { synchronize(); });
        return completion_future(fut.share());
    }

    /**
     * Calling this member function synchronizes any modifications made to the
     * data underlying "this" array_view to the specified accelerator_view
     * "av". For example, for an array_view on system memory, if the data
     * underlying the view is modified on the CPU, and synchronize_to is called
     * on "this" array_view, then the array_view contents are cached on the
     * specified accelerator_view location.
     *
     * For writable array_view objects, callers of this functional can
     * optionally specify the type of access desired on the specified target
     * accelerator_view "av", through the "type" parameter. For example
     * specifying a "access_type_read" (which is also the default value of the
     * parameter) indicates that the data has been synchronized to "av" only
     * for reading. On the other hand, specifying an access_type of
     * "access_type_read_write" synchronizes the data to "av" both for reading
     * and writing; i.e. any modifications to the data on "av" are legal after
     * synchronizing the array_view with write access and before subsequently
     * accessing the array_view on a location other than "av".
     *
     * It is advisable to be precise about the access_type specified in the
     * synchronize call; i.e. if only write access it required, specifying
     * access_type_write may yield better performance that calling synchronize
     * with "access_type_read_write" since the later may require any
     * modifications made to the data on remote locations to be synchronized to
     * "av", which is unnecessary if the contents are intended to be
     * immediately overwritten without reading.
     *
     * @param[in] av The target accelerator_view that "this" array_view is
     *               synchronized for access on.
     * @param[in] type An argument of type "access_type" which specifies the
     *                 type of access on the data source that the array_view is
     *                 synchronized for.
     */
    // FIXME: type parameter is not implemented
    void synchronize_to(const accelerator_view& av) const {
#if __KALMAR_ACCELERATOR__ != 1
        cache.sync_to(av.pQueue);
#endif
    }

    /**
     * An asynchronous version of synchronize_to, which returns a completion
     * future object. When the future is ready, the synchronization operation
     * is complete.
     *
     * @param[in] av The target accelerator_view that "this" array_view is
     *               synchronized for access on.
     * @param[in] type An argument of type "access_type" which specifies the
     *                 type of access on the data source that the array_view is
     *                 synchronized for.
     * @return An object of type completion_future that can be used to
     *         determine the status of the asynchronous operation or can be
     *         used to chain other operations to be executed after the
     *         completion of the asynchronous operation.
     */
    // FIXME: this method is not implemented yet
    completion_future synchronize_to_async(const accelerator_view& av) const;

    /**
     * Indicates to the runtime that it may discard the current logical
     * contents of this array_view. This is an optimization hint to the runtime
     * used to avoid copying the current contents of the view to a target
     * accelerator_view, and its use is recommended if the existing content is
     * not needed.
     */
    void discard_data() const {
#if __KALMAR_ACCELERATOR__ != 1
        cache.discard();
#endif
    }

    /** @{ */
    /**
     * Returns a reference to the element of this array_view that is at the
     * location in N-dimensional space specified by "idx".
     *
     * @param[in] idx An object of type index<N> that specifies the location of
     *                the element.
     */
    T& operator[] (const index<N>& idx) const restrict(amp,cpu) {
#if __KALMAR_ACCELERATOR__ != 1
        cache.get_cpu_access(true);
#endif
        T *ptr = reinterpret_cast<T*>(cache.get() + offset);
        return ptr[Kalmar::amp_helper<N, index<N>, hc::extent<N>>::flatten(idx + index_base, extent_base)];
    }
<<<<<<< HEAD

    T& operator()(const index<N>& idx) const restrict(amp,cpu) {
        return (*this)[idx];
    }

=======

    T& operator()(const index<N>& idx) const restrict(amp,cpu) {
        return (*this)[idx];
    }

>>>>>>> d5e0aa68
    /** @} */

    /**
     * Returns a reference to the element of this array_view that is at the
     * location in N-dimensional space specified by "idx".
     *
     * Unlike the other indexing operators for accessing the array_view on the
     * CPU, this method does not implicitly synchronize this array_view's
     * contents to the CPU. After accessing the array_view on a remote location
     * or performing a copy operation involving this array_view, users are
     * responsible to explicitly synchronize the array_view to the CPU before
     * calling this method. Failure to do so results in undefined behavior.
     */
    // FIXME: this method is not implemented
    T& get_ref(const index<N>& idx) const restrict(amp,cpu);

    /** @{ */
    /**
     * Equivalent to
     * "array_view<T,N>::operator()(index<N>(i0 [, i1 [, i2 ]]))".
     *
     * @param[in] i0,i1,i2 The component values that will form the index into
     *                     this array.
     */
    T& operator() (int i0, int i1) const restrict(amp,cpu) {
        static_assert(N == 2, "T& array_view::operator()(int,int) is only permissible on array_view<T, 2>");
        return (*this)[index<2>(i0, i1)];
    }
    T& operator() (int i0, int i1, int i2) const restrict(amp,cpu) {
        static_assert(N == 3, "T& array_view::operator()(int,int, int) is only permissible on array_view<T, 3>");
        return (*this)[index<3>(i0, i1, i2)];
    }

    /** @} */

    /** @{ */
    /**
     * This overload is defined for array_view<T,N> where @f$N \ge 2@f$.
     *
     * This mode of indexing is equivalent to projecting on the
     * most-significant dimension. It allows C-style indexing. For example:
     *
     * @code{.cpp}
     * array<float,4> myArray(myExtents, ...);
     *
     * myArray[index<4>(5,4,3,2)] = 7;
     * assert(myArray[5][4][3][2] == 7);
     * @endcode
     *
     * @param[in] i0 An integer that is the index into the most-significant
     *               dimension of this array.
     * @return Returns an array_view whose dimension is one lower than that of
     *         this array_view.
     */
    typename projection_helper<T, N>::result_type
        operator[] (int i) const restrict(amp,cpu) {
            return projection_helper<T, N>::project(*this, i);
        }
    typename projection_helper<T, N>::result_type
        operator() (int i0) const restrict(amp,cpu) { return (*this)[i0]; }

    /** @} */

    /**
     * Returns a subsection of the source array view at the origin specified by
     * "idx" and with the extent specified by "ext".
     *
     * Example:
     *
     * @code{.cpp}
     * array<float,2> a(extent<2>(200,100));
     * array_view<float,2> v1(a); // v1.extent = <200,100>
     * array_view<float,2> v2 = v1.section(index<2>(15,25), extent<2>(40,50));
     * assert(v2(0,0) == v1(15,25));
     * @endcode
     *
     * @param[in] idx Provides the offset/origin of the resulting section.
     * @param[in] ext Provides the extent of the resulting section.
     * @return Returns a subsection of the source array at specified origin,
     *         and with the specified extent.
     */
    array_view<T, N> section(const index<N>& idx,
                             const extent<N>& ext) const restrict(amp,cpu) {
#if __KALMAR_ACCELERATOR__ != 1
        if ( !Kalmar::amp_helper<N, index<N>, hc::extent<N>>::contains(idx, ext,this->extent ) )
            throw runtime_exception("errorMsg_throw", 0);
#endif
        array_view<T, N> av(cache, ext, extent_base, idx + index_base, offset);
        return av;
    }

    /**
     * Equivalent to "section(idx, this->extent – idx)".
     */
    array_view<T, N> section(const index<N>& idx) const restrict(amp,cpu) {
        hc::extent<N> ext(extent);
        Kalmar::amp_helper<N, index<N>, hc::extent<N>>::minus(idx, ext);
        return section(idx, ext);
    }

    /**
     * Equivalent to "section(index<N>(), ext)".
     */
    array_view<T, N> section(const extent<N>& ext) const restrict(amp,cpu) {
        index<N> idx;
        return section(idx, ext);
    }

    /** @{ */
    /**
     * Equivalent to 
     * "section(index<N>(i0 [, i1 [, i2 ]]), extent<N>(e0 [, e1 [, e2 ]]))".
     *
     * @param[in] i0,i1,i2 The component values that will form the origin of
     *                     the section
     * @param[in] e0,e1,e2 The component values that will form the extent of
     *                     the section
     */
    array_view<T, 1> section(int i0, int e0) const restrict(amp,cpu) {
        static_assert(N == 1, "Rank must be 1");
        return section(index<1>(i0), extent<1>(e0));
    }

    array_view<T, 2> section(int i0, int i1, int e0, int e1) const restrict(amp,cpu) {
        static_assert(N == 2, "Rank must be 2");
        return section(index<2>(i0, i1), hc::extent<2>(e0, e1));
    }

    array_view<T, 3> section(int i0, int i1, int i2, int e0, int e1, int e2) const restrict(amp,cpu) {
        static_assert(N == 3, "Rank must be 3");
        return section(index<3>(i0, i1, i2), hc::extent<3>(e0, e1, e2));
    }

    /** @} */

    /**
     * This member function is similar to "array<T,N>::reinterpret_as",
     * although it only supports array_views of rank 1 (only those guarantee
     * that all elements are laid out contiguously).
     *
     * The size of the reinterpreted ElementType must evenly divide into the
     * total size of this array_view.
     *
     * @return Returns an array_view from this array_view<T,1> with the element
     *         type reinterpreted from T to ElementType.
     */
    template <typename ElementType>
        array_view<ElementType, N> reinterpret_as() const restrict(amp,cpu) {
            static_assert(N == 1, "reinterpret_as is only permissible on array views of rank 1");
#if __KALMAR_ACCELERATOR__ != 1
            static_assert( ! (std::is_pointer<ElementType>::value ),"can't use pointer in the kernel");
            static_assert( ! (std::is_same<ElementType,short>::value ),"can't use short in the kernel");
            if ( (extent.size() * sizeof(T)) % sizeof(ElementType))
                throw runtime_exception("errorMsg_throw", 0);
#endif
            int size = extent.size() * sizeof(T) / sizeof(ElementType);
            using buffer_type = typename array_view<ElementType, 1>::acc_buffer_t;
            array_view<ElementType, 1> av(buffer_type(cache),
                                          extent<1>(size),
                                          (offset + index_base[0])* sizeof(T) / sizeof(ElementType));
            return av;
        }

    /**
     * This member function is similar to "array<T,N>::view_as", although it
     * only supports array_views of rank 1 (only those guarantee that all
     * elements are laid out contiguously).
     *
     * @return Returns an array_view from this array_view<T,1> with the rank
     * changed to K from 1.
     */
    template <int K>
        array_view<T, K> view_as(extent<K> viewExtent) const restrict(amp,cpu) {
            static_assert(N == 1, "view_as is only permissible on array views of rank 1");
#if __KALMAR_ACCELERATOR__ != 1
            if ( viewExtent.size() > extent.size())
                throw runtime_exception("errorMsg_throw", 0);
#endif
            array_view<T, K> av(cache, viewExtent, offset + index_base[0]);
            return av;
        }
<<<<<<< HEAD

    ~array_view() restrict(amp,cpu) {}

    // FIXME: the following functions could be considered to move to private
    const acc_buffer_t& internal() const restrict(amp,cpu) { return cache; }

=======

    ~array_view() restrict(amp,cpu) {}

    // FIXME: the following functions could be considered to move to private
    const acc_buffer_t& internal() const restrict(amp,cpu) { return cache; }

>>>>>>> d5e0aa68
    int get_offset() const restrict(amp,cpu) { return offset; }

    index<N> get_index_base() const restrict(amp,cpu) { return index_base; }

private:
    template <typename K, int Q> friend struct projection_helper;
    template <typename K, int Q> friend struct array_projection_helper;
    template <typename Q, int K> friend class array;
    template <typename Q, int K> friend class array_view;
  
    template<typename Q, int K> friend
        bool is_flat(const array_view<Q, K>&) noexcept;
    template <typename Q, int K> friend
        void copy(const array<Q, K>&, const array_view<Q, K>&);
    template <typename InputIter, typename Q, int K> friend
        void copy(InputIter, InputIter, const array_view<Q, K>&);
    template <typename Q, int K> friend
        void copy(const array_view<const Q, K>&, array<Q, K>&);
    template <typename OutputIter, typename Q, int K> friend
        void copy(const array_view<Q, K>&, OutputIter);
    template <typename Q, int K> friend
        void copy(const array_view<const Q, K>& src, const array_view<Q, K>& dest);
  
    // used by view_as and reinterpret_as
    array_view(const acc_buffer_t& cache, const hc::extent<N>& ext,
               int offset) restrict(amp,cpu)
        : cache(cache), extent(ext), extent_base(ext), offset(offset) {}

    // used by section and projection
    array_view(const acc_buffer_t& cache, const hc::extent<N>& ext_now,
               const hc::extent<N>& ext_b,
               const index<N>& idx_b, int off) restrict(amp,cpu)
        : cache(cache), extent(ext_now), extent_base(ext_b), index_base(idx_b),
        offset(off) {}
  
    acc_buffer_t cache;
    hc::extent<N> extent;
    hc::extent<N> extent_base;
    index<N> index_base;
    int offset;
};

// ------------------------------------------------------------------------
// array_view (read-only)
// ------------------------------------------------------------------------

/**
 * The partial specialization array_view<const T,N> represents a view over
 * elements of type const T with rank N. The elements are readonly. At the
 * boundary of a call site (such as parallel_for_each), this form of array_view
 * need only be copied to the target accelerator if it isn't already there. It
 * will not be copied out.
 */
template <typename T, int N>
class array_view<const T, N>
{
public:
    typedef typename std::remove_const<T>::type nc_T;

#if __KALMAR_ACCELERATOR__ == 1
  typedef Kalmar::_data<nc_T> acc_buffer_t;
#else
  typedef Kalmar::_data_host<const T> acc_buffer_t;
#endif

    /**
     * The rank of this array.
     */
    static const int rank = N;

    /**
     * The element type of this array.
     */
    typedef const T value_type;

    /**
     * There is no default constructor for array_view<T,N>.
     */
    array_view() = delete;

    /**
     * Constructs an array_view which is bound to the data contained in the
     * "src" array. The extent of the array_view is that of the src array, and
     * the origin of the array view is at zero.
     *
     * @param[in] src An array which contains the data that this array_view is
     *                bound to.
     */
    array_view(const array<T,N>& src) restrict(amp,cpu)
        : cache(src.internal()), extent(src.get_extent()), extent_base(extent), index_base(), offset(0) {}

    // FIXME: following interfaces were not implemented yet
    // template <typename Container>
    //     explicit array_view<const T, 1>::array_view(const Container& src);
    // template <typename value_type, int Size>
    //     explicit array_view<const T, 1>::array_view(const value_type (&src) [Size]) restrict(amp,cpu);

    /**
     * Constructs an array_view which is bound to the data contained in the
     * "src" container. The extent of the array_view is that given by the
     * "extent" argument, and the origin of the array view is at zero.
     *
     * @param[in] src A template argument that must resolve to a linear
     *                container that supports .data() and .size() members (such
     *                as std::vector or std::array)
     * @param[in] extent The extent of this array_view.
     */
    template <typename Container, class = typename std::enable_if<__is_container<Container>::value>::type>
        array_view(const extent<N>& extent, const Container& src)
            : array_view(extent, src.data())
        { static_assert( std::is_same<typename std::remove_const<typename std::remove_reference<decltype(*src.data())>::type>::type, T>::value, "container element type and array view element type must match"); }

    /**
     * Constructs an array_view which is bound to the data contained in the
     * "src" container. The extent of the array_view is that given by the
     * "extent" argument, and the origin of the array view is at zero.
     *
     * @param[in] src A pointer to the source data this array_view will bind
     *                to. If the number of elements pointed to is less than the
     *                size of extent, the behavior is undefined.
     * @param[in] ext The extent of this array_view.
     */
    array_view(const extent<N>& ext, const value_type* src) restrict(amp,cpu)
#if __KALMAR_ACCELERATOR__ == 1
        : cache((nc_T*)(src)), extent(ext), extent_base(ext), offset(0) {}
#else
        : cache(ext.size(), src), extent(ext), extent_base(ext), offset(0) {}
#endif

    /**
     * Equivalent to construction using
     * "array_view(extent<N>(e0 [, e1 [, e2 ]]), src)".
     *
     * @param[in] e0,e1,e2 The component values that will form the extent of
     *                     this array_view.
     * @param[in] src A template argument that must resolve to a contiguousi
     *                container that supports .data() and .size() members (such
     *                as std::vector or std::array)
     */
    template <typename Container, class = typename std::enable_if<__is_container<Container>::value>::type>
        array_view(int e0, Container& src) : array_view(hc::extent<1>(e0), src) {}
    template <typename Container, class = typename std::enable_if<__is_container<Container>::value>::type>
        array_view(int e0, int e1, Container& src)
            : array_view(hc::extent<N>(e0, e1), src) {}
    template <typename Container, class = typename std::enable_if<__is_container<Container>::value>::type>
        array_view(int e0, int e1, int e2, Container& src)
            : array_view(hc::extent<N>(e0, e1, e2), src) {}

    /**
     * Equivalent to construction using
     * "array_view(extent<N>(e0 [, e1 [, e2 ]]), src)".
     *
     * @param[in] e0,e1,e2 The component values that will form the extent of
     *                     this array_view.
     * @param[in] src A pointer to the source data this array_view will bind
     *                to. If the number of elements pointed to is less than
     *                the size of extent, the behavior is undefined.
     */
    array_view(int e0, value_type *src) restrict(amp,cpu)
        : array_view(hc::extent<1>(e0), src) {}
    array_view(int e0, int e1, value_type *src) restrict(amp,cpu)
        : array_view(hc::extent<2>(e0, e1), src) {}
    array_view(int e0, int e1, int e2, value_type *src) restrict(amp,cpu)
        : array_view(hc::extent<3>(e0, e1, e2), src) {}

    /**
     * Copy constructor. Constructs an array_view from the supplied argument
     * other. A shallow copy is performed.
     *
     * @param[in] other An object of type array_view<T,N> or
     *                  array_view<const T,N> from which to initialize this
     *                  new array_view.
     */
    array_view(const array_view<nc_T, N>& other) restrict(amp,cpu)
        : cache(other.cache), extent(other.extent), extent_base(other.extent_base), index_base(other.index_base), offset(other.offset) {}

    /**
     * Copy constructor. Constructs an array_view from the supplied argument
     * other. A shallow copy is performed.
     *
     * @param[in] other An object of type array_view<T,N> from which to
     *                  initialize this new array_view.
     */
    array_view(const array_view& other) restrict(amp,cpu)
        : cache(other.cache), extent(other.extent), extent_base(other.extent_base), index_base(other.index_base), offset(other.offset) {}

    /**
     * Access the extent that defines the shape of this array_view.
     */
    extent<N> get_extent() const restrict(amp,cpu) { return extent; }

    /**
     * Access the accelerator_view where the data source of the array_view is
     * located.
     *
     * When the data source of the array_view is native CPU memory, the method
     * returns accelerator(accelerator::cpu_accelerator).default_view. When the
     * data source underlying the array_view is an array, the method returns
     * the accelerator_view where the source array is located.
     */
    accelerator_view get_source_accelerator_view() const { return cache.get_av(); }

    /** @{ */
    /**
     * Assigns the contents of the array_view "other" to this array_view, using
     * a shallow copy. Both array_views will refer to the same data.
     *
     * @param[in] other An object of type array_view<T,N> from which to copy
     *                  into this array.
     * @return Returns *this.
     */
    array_view& operator=(const array_view<T,N>& other) restrict(amp,cpu) {
        cache = other.cache;
        extent = other.extent;
        index_base = other.index_base;
        extent_base = other.extent_base;
        offset = other.offset;
        return *this;
    }
  
    array_view& operator=(const array_view& other) restrict(amp,cpu) {
        if (this != &other) {
            cache = other.cache;
            extent = other.extent;
            index_base = other.index_base;
            extent_base = other.extent_base;
            offset = other.offset;
        }
        return *this;
    }

    /** @} */

    /**
     * Copies the data referred to by this array_view to the array given by
     * "dest", as if by calling "copy(*this, dest)"
     *
     * @param[in] dest An object of type array <T,N> to which to copy data from
     *                 this array.
     */
    void copy_to(array<T,N>& dest) const { copy(*this, dest); }

    /**
     * Copies the contents of this array_view to the array_view given by
     * "dest", as if by calling "copy(*this, dest)"
     *
     * @param[in] dest An object of type array_view<T,N> to which to copy data
     * from this array.
     */
    void copy_to(const array_view<T,N>& dest) const { copy(*this, dest); }

    /**
     * Returns a pointer to the first data element underlying this array_view.
     * This is only available on array_views of rank 1.
     *
     * When the data source of the array_view is native CPU memory, the pointer
     * returned by data() is valid for the lifetime of the data source.
     *
     * When the data source underlying the array_view is an array, or the array
     * view is created without a data source, the pointer returned by data() in
     * CPU context is ephemeral and is invalidated when the original data
     * source or any of its views are accessed on an accelerator_view through a
     *  parallel_for_each or a copy operation.
     *
     * @return A const pointer to the first element in the linearized array.
     */
    const T* data() const restrict(amp,cpu) {
#if __KALMAR_ACCELERATOR__ != 1
        cache.get_cpu_access();
#endif
        static_assert(N == 1, "data() is only permissible on array views of rank 1");
        return reinterpret_cast<const T*>(cache.get() + offset + index_base[0]);
    }

    /**
     * Calling this member function informs the array_view that its bound
     * memory has been modified outside the array_view interface. This will
     * render all cached information stale.
     */
    void refresh() const { cache.refresh(); }

    /**
     * Calling this member function synchronizes any modifications made to the
     * data underlying "this" array_view to its source data container. For
     * example, for an array_view on system memory, if the data underlying the
     * view are modified on a remote accelerator_view through a
     * parallel_for_each invocation, calling synchronize ensures that the
     * modifications are synchronized to the source data and will be visible
     * through the system memory pointer which the array_view was created over.
     *
     * For writable array_view objects, callers of this functional can
     * optionally specify the type of access desired on the source data
     * container through the "type" parameter. For example specifying a
     * "access_type_read" (which is also the default value of the parameter)
     * indicates that the data has been synchronized to its source location
     * only for reading. On the other hand, specifying an access_type of
     * "access_type_read_write" synchronizes the data to its source location
     * both for reading and writing; i.e. any modifications to the source data
     * directly through the source data container are legal after synchronizing
     * the array_view with write access and before subsequently accessing the
     * array_view on another remote location.
     *
     * It is advisable to be precise about the access_type specified in the
     * synchronize call; i.e. if only write access it required, specifying
     * access_type_write may yield better performance that calling synchronize
     * with "access_type_read_write" since the later may require any
     * modifications made to the data on remote locations to be synchronized to
     * the source location, which is unnecessary if the contents are intended
     * to be overwritten without reading.
     */
    void synchronize() const { cache.get_cpu_access(); }

    /**
     * An asynchronous version of synchronize, which returns a completion
     * future object. When the future is ready, the synchronization operation
     * is complete.
     *
     * @return An object of type completion_future that can be used to
     *         determine the status of the asynchronous operation or can be
     *         used to chain other operations to be executed after the
     *         completion of the asynchronous operation.
     */
    completion_future synchronize_async() const {
        std::future<void> fut = std::async([&]() mutable { synchronize(); });
        return completion_future(fut.share());
    }

    /**
     * Calling this member function synchronizes any modifications made to the
     * data underlying "this" array_view to the specified accelerator_view
     * "av". For example, for an array_view on system memory, if the data
     * underlying the view is modified on the CPU, and synchronize_to is called
     * on "this" array_view, then the array_view contents are cached on the
     * specified accelerator_view location.
     *
     * @param[in] av The target accelerator_view that "this" array_view is
     *               synchronized for access on.
     */
    void synchronize_to(const accelerator_view& av) const {
#if __KALMAR_ACCELERATOR__ != 1
        cache.sync_to(av.pQueue);
#endif
    }

    /**
     * An asynchronous version of synchronize_to, which returns a completion
     * future object. When the future is ready, the synchronization operation
     * is complete.
     *
     * @param[in] av The target accelerator_view that "this" array_view is
     *               synchronized for access on.
     * @param[in] type An argument of type "access_type" which specifies the
     *                 type of access on the data source that the array_view is
     *                 synchronized for.
     * @return An object of type completion_future that can be used to
     *         determine the status of the asynchronous operation or can be
     *         used to chain other operations to be executed after the
     *         completion of the asynchronous operation.
     */
    // FIXME: this method is not implemented yet
    completion_future synchronize_to_async(const accelerator_view& av) const;

    /** @{ */
    /**
     * Returns a const reference to the element of this array_view that is at
     * the location in N-dimensional space specified by "idx".
     *
     * @param[in] idx An object of type index<N> that specifies the location of
     *                the element.
     */
    const T& operator[](const index<N>& idx) const restrict(amp,cpu) {
#if __KALMAR_ACCELERATOR__ != 1
        cache.get_cpu_access();
#endif
        const T *ptr = reinterpret_cast<const T*>(cache.get() + offset);
        return ptr[Kalmar::amp_helper<N, index<N>, hc::extent<N>>::flatten(idx + index_base, extent_base)];
    }
    const T& operator()(const index<N>& idx) const restrict(amp,cpu) {
        return (*this)[idx];
    }

    /** @} */

    /**
     * Returns a reference to the element of this array_view that is at the
     * location in N-dimensional space specified by "idx".
     *
     * Unlike the other indexing operators for accessing the array_view on the
     * CPU, this method does not implicitly synchronize this array_view's
     * contents to the CPU. After accessing the array_view on a remote location
     * or performing a copy operation involving this array_view, users are
     * responsible to explicitly synchronize the array_view to the CPU before
     * calling this method. Failure to do so results in undefined behavior.
     */
    // FIXME: this method is not implemented
    const T& get_ref(const index<N>& idx) const restrict(amp,cpu);

    /** @{ */
    /**
     * Equivalent to
     * "array_view<T,N>::operator()(index<N>(i0 [, i1 [, i2 ]]))".
     *
     * @param[in] i0,i1,i2 The component values that will form the index into
     *                     this array.
     */
    const T& operator()(int i0) const restrict(amp,cpu) {
        static_assert(N == 1, "const T& array_view::operator()(int) is only permissible on array_view<T, 1>");
        return (*this)[index<1>(i0)];
    }
  
    const T& operator()(int i0, int i1) const restrict(amp,cpu) {
        static_assert(N == 2, "const T& array_view::operator()(int,int) is only permissible on array_view<T, 2>");
        return (*this)[index<2>(i0, i1)];
    }
    const T& operator()(int i0, int i1, int i2) const restrict(amp,cpu) {
        static_assert(N == 3, "const T& array_view::operator()(int,int, int) is only permissible on array_view<T, 3>");
        return (*this)[index<3>(i0, i1, i2)];
    }

    /** @} */

    /** @{ */
    /**
     * This overload is defined for array_view<T,N> where @f$N \ge 2@f$.
     *
     * This mode of indexing is equivalent to projecting on the
     * most-significant dimension. It allows C-style indexing. For example:
     *
     * @code{.cpp}
     * array<float,4> myArray(myExtents, ...);
     *
     * myArray[index<4>(5,4,3,2)] = 7;
     * assert(myArray[5][4][3][2] == 7);
     * @endcode
     *
     * @param[in] i0 An integer that is the index into the most-significant
     *               dimension of this array.
     * @return Returns an array_view whose dimension is one lower than that of
     *         this array_view.
     */
    typename projection_helper<const T, N>::const_result_type
        operator[] (int i) const restrict(amp,cpu) {
        return projection_helper<const T, N>::project(*this, i);
    }

    // FIXME: typename projection_helper<const T, N>::const_result_type
    //            operator() (int i0) const restrict(cmp,cpu);
    // is not implemented

    /** @} */

    /**
     * Returns a subsection of the source array view at the origin specified by
     * "idx" and with the extent specified by "ext".
     *
     * Example:
     *
     * @code{.cpp}
     * array<float,2> a(extent<2>(200,100));
     * array_view<float,2> v1(a); // v1.extent = <200,100>
     * array_view<float,2> v2 = v1.section(index<2>(15,25), extent<2>(40,50));
     * assert(v2(0,0) == v1(15,25));
     * @endcode
     *
     * @param[in] idx Provides the offset/origin of the resulting section.
     * @param[in] ext Provides the extent of the resulting section.
     * @return Returns a subsection of the source array at specified origin,
     *         and with the specified extent.
     */
    array_view<const T, N> section(const index<N>& idx,
                                   const extent<N>& ext) const restrict(amp,cpu) {
        array_view<const T, N> av(cache, ext, extent_base, idx + index_base, offset);
        return av;
    }

    /**
     * Equivalent to "section(idx, this->extent – idx)".
     */
    array_view<const T, N> section(const index<N>& idx) const restrict(amp,cpu) {
        hc::extent<N> ext(extent);
        Kalmar::amp_helper<N, index<N>, hc::extent<N>>::minus(idx, ext);
        return section(idx, ext);
    }

    /**
     * Equivalent to "section(index<N>(), ext)".
     */
    array_view<const T, N> section(const extent<N>& ext) const restrict(amp,cpu) {
        index<N> idx;
        return section(idx, ext);
    }

    /** @{ */
    /**
     * Equivalent to 
     * "section(index<N>(i0 [, i1 [, i2 ]]), extent<N>(e0 [, e1 [, e2 ]]))".
     *
     * @param[in] i0,i1,i2 The component values that will form the origin of
     *                     the section
     * @param[in] e0,e1,e2 The component values that will form the extent of
     *                     the section
     */
    array_view<const T, 1> section(int i0, int e0) const restrict(amp,cpu) {
        static_assert(N == 1, "Rank must be 1");
        return section(index<1>(i0), hc::extent<1>(e0));
    }

    array_view<const T, 2> section(int i0, int i1, int e0, int e1) const restrict(amp,cpu) {
        static_assert(N == 2, "Rank must be 2");
        return section(index<2>(i0, i1), hc::extent<2>(e0, e1));
    }

    array_view<const T, 3> section(int i0, int i1, int i2, int e0, int e1, int e2) const restrict(amp,cpu) {
        static_assert(N == 3, "Rank must be 3");
        return section(index<3>(i0, i1, i2), hc::extent<3>(e0, e1, e2));
    }

    /** @} */

    /**
     * This member function is similar to "array<T,N>::reinterpret_as",
     * although it only supports array_views of rank 1 (only those guarantee
     * that all elements are laid out contiguously).
     *
     * The size of the reinterpreted ElementType must evenly divide into the
     * total size of this array_view.
     *
     * @return Returns an array_view from this array_view<T,1> with the element
     *         type reinterpreted from T to ElementType.
     */
    template <typename ElementType>
        array_view<const ElementType, N> reinterpret_as() const restrict(amp,cpu) {
            static_assert(N == 1, "reinterpret_as is only permissible on array views of rank 1");
#if __KALMAR_ACCELERATOR__ != 1
            static_assert( ! (std::is_pointer<ElementType>::value ),"can't use pointer in the kernel");
            static_assert( ! (std::is_same<ElementType,short>::value ),"can't use short in the kernel");
#endif
            int size = extent.size() * sizeof(T) / sizeof(ElementType);
            using buffer_type = typename array_view<ElementType, 1>::acc_buffer_t;
            array_view<const ElementType, 1> av(buffer_type(cache),
                                                extent<1>(size),
                                                (offset + index_base[0])* sizeof(T) / sizeof(ElementType));
            return av;
        }

    /**
     * This member function is similar to "array<T,N>::view_as", although it
     * only supports array_views of rank 1 (only those guarantee that all
     * elements are laid out contiguously).
     *
     * @return Returns an array_view from this array_view<T,1> with the rank
     * changed to K from 1.
     */
    template <int K>
        array_view<const T, K> view_as(extent<K> viewExtent) const restrict(amp,cpu) {
            static_assert(N == 1, "view_as is only permissible on array views of rank 1");
#if __KALMAR_ACCELERATOR__ != 1
            if ( viewExtent.size() > extent.size())
                throw runtime_exception("errorMsg_throw", 0);
#endif
            array_view<const T, K> av(cache, viewExtent, offset + index_base[0]);
            return av;
        }

    ~array_view() restrict(amp,cpu) {}

    // FIXME: the following functions may be considered to move to private
    const acc_buffer_t& internal() const restrict(amp,cpu) { return cache; }

    int get_offset() const restrict(amp,cpu) { return offset; }

    index<N> get_index_base() const restrict(amp,cpu) { return index_base; }

private:
    template <typename K, int Q> friend struct projection_helper;
    template <typename K, int Q> friend struct array_projection_helper;
    template <typename Q, int K> friend class array;
    template <typename Q, int K> friend class array_view;
  
    template<typename Q, int K> friend
        bool is_flat(const array_view<Q, K>&) noexcept;
    template <typename Q, int K> friend
        void copy(const array<Q, K>&, const array_view<Q, K>&);
    template <typename InputIter, typename Q, int K>
        void copy(InputIter, InputIter, const array_view<Q, K>&);
    template <typename Q, int K> friend
        void copy(const array_view<const Q, K>&, array<Q, K>&);
    template <typename OutputIter, typename Q, int K> friend
        void copy(const array_view<Q, K>&, OutputIter);
    template <typename Q, int K> friend
        void copy(const array_view<const Q, K>& src, const array_view<Q, K>& dest);
  
    // used by view_as and reinterpret_as
    array_view(const acc_buffer_t& cache, const hc::extent<N>& ext,
               int offset) restrict(amp,cpu)
        : cache(cache), extent(ext), extent_base(ext), offset(offset) {}
  
    // used by section and projection
    array_view(const acc_buffer_t& cache, const hc::extent<N>& ext_now,
               const extent<N>& ext_b,
               const index<N>& idx_b, int off) restrict(amp,cpu)
        : cache(cache), extent(ext_now), extent_base(ext_b), index_base(idx_b),
        offset(off) {}
  
    acc_buffer_t cache;
    hc::extent<N> extent;
    hc::extent<N> extent_base;
    index<N> index_base;
    int offset;
};

// ------------------------------------------------------------------------
// utility functions for copy
// ------------------------------------------------------------------------

template<typename T, int N>
static inline bool is_flat(const array_view<T, N>& av) noexcept {
    return av.extent == av.extent_base && av.index_base == index<N>();
}

template<typename T>
static inline bool is_flat(const array_view<T, 1>& av) noexcept { return true; }

template <typename InputIter, typename T, int N, int dim>
struct copy_input
{
    void operator()(InputIter& It, T* ptr, const extent<N>& ext,
                    const extent<N>& base, const index<N>& idx)
    {
        size_t stride = 1;
        for (int i = dim; i < N; i++)
            stride *= base[i];
        ptr += stride * idx[dim - 1];
        for (int i = 0; i < ext[dim - 1]; i++) {
            copy_input<InputIter, T, N, dim + 1>()(It, ptr, ext, base, idx);
            ptr += stride;
        }
    }
};

template <typename InputIter, typename T, int N>
struct copy_input<InputIter, T, N, N>
{
    void operator()(InputIter& It, T* ptr, const extent<N>& ext,
                    const extent<N>& base, const index<N>& idx)
    {
        InputIter end = It;
        std::advance(end, ext[N - 1]);
        std::copy(It, end, ptr + idx[N - 1]);
        It = end;
    }
};

template <typename OutputIter, typename T, int N, int dim>
struct copy_output
{
    void operator()(const T* ptr, OutputIter& It, const extent<N>& ext,
                    const extent<N>& base, const index<N>& idx)
    {
        size_t stride = 1;
        for (int i = dim; i < N; i++)
            stride *= base[i];
        ptr += stride * idx[dim - 1];
        for (int i = 0; i < ext[dim - 1]; i++) {
            copy_output<OutputIter, T, N, dim + 1>()(ptr, It, ext, base, idx);
            ptr += stride;
        }
    }
};

template <typename OutputIter, typename T, int N>
struct copy_output<OutputIter, T, N, N>
{
    void operator()(const T* ptr, OutputIter& It, const extent<N>& ext,
                    const extent<N>& base, const index<N>& idx)
    {
        ptr += idx[N - 1];
        It = std::copy(ptr, ptr + ext[N - 1], It);
    }
};

template <typename T, int N, int dim>
struct copy_bidir
{
    void operator()(const T* src, T* dst, const extent<N>& ext,
                    const extent<N>& base1, const index<N>& idx1,
                    const extent<N>& base2, const index<N>& idx2)
    {
        size_t stride1 = 1;
        for (int i = dim; i < N; i++)
            stride1 *= base1[i];
        src += stride1 * idx1[dim - 1];

        size_t stride2 = 1;
        for (int i = dim; i < N; i++)
            stride2 *= base2[i];
        dst += stride2 * idx2[dim - 1];

        for (int i = 0; i < ext[dim - 1]; i++) {
            copy_bidir<T, N, dim + 1>()(src, dst, ext, base1, idx1, base2, idx2);
            src += stride1;
            dst += stride2;
        }
    }
};

template <typename T, int N>
struct copy_bidir<T, N, N>
{
    void operator()(const T* src, T* dst, const extent<N>& ext,
                    const extent<N>& base1, const index<N>& idx1,
                    const extent<N>& base2, const index<N>& idx2)
    {
        src += idx1[N - 1];
        dst += idx2[N - 1];
        std::copy(src, src + ext[N - 1], dst);
    }
};

template <typename Iter, typename T, int N>
struct do_copy
{
    template<template <typename, int> class _amp_container>
    void operator()(Iter srcBegin, Iter srcEnd, const _amp_container<T, N>& dest) {
        T* ptr = dest.internal().map_ptr(true, dest.get_extent().size(), dest.get_offset());
        std::copy(srcBegin, srcEnd, ptr);
        dest.internal().unmap_ptr(ptr);
    }
    template<template <typename, int> class _amp_container>
    void operator()(const _amp_container<T, N> &src, Iter destBegin) {
        const T* ptr = src.internal().map_ptr(false, src.get_extent().size(), src.get_offset());
        std::copy(ptr, ptr + src.get_extent().size(), destBegin);
        src.internal().unmap_ptr(ptr);
    }
};

template <typename Iter, typename T>
struct do_copy<Iter, T, 1>
{
    template<template <typename, int> class _amp_container>
    void operator()(Iter srcBegin, Iter srcEnd, const _amp_container<T, 1>& dest) {
        T* ptr = dest.internal().map_ptr(true, dest.get_extent().size(),
                                         dest.get_offset() + dest.get_index_base()[0]);
        std::copy(srcBegin, srcEnd, ptr);
        dest.internal().unmap_ptr(ptr);
    }
    template<template <typename, int> class _amp_container>
    void operator()(const _amp_container<T, 1> &src, Iter destBegin) {
        const T* ptr = src.internal().map_ptr(false, src.get_extent().size(),
                                              src.get_offset() + src.get_index_base()[0]);
        std::copy(ptr, ptr + src.get_extent().size(), destBegin);
        src.internal().unmap_ptr(ptr);
    }
};

template <typename T, int N>
struct do_copy<T*, T, N>
{
    template<template <typename, int> class _amp_container>
    void operator()(T* srcBegin, T* srcEnd, const _amp_container<T, N>& dest) {
        dest.internal().write(srcBegin, std::distance(srcBegin, srcEnd), dest.get_offset(), true);
    }
    template<template <typename, int> class _amp_container>
    void operator()(const _amp_container<T, N> &src, T* destBegin) {
        src.internal().read(destBegin, src.get_extent().size(), src.get_offset());
    }
};

template <typename T>
struct do_copy<T*, T, 1>
{
    template<template <typename, int> class _amp_container>
    void operator()(const T* srcBegin, const T* srcEnd, const _amp_container<T, 1>& dest) {
        dest.internal().write(srcBegin, std::distance(srcBegin, srcEnd),
                              dest.get_offset() + dest.get_index_base()[0], true);
    }
    template<template <typename, int> class _amp_container>
    void operator()(const _amp_container<T, 1> &src, T* destBegin) {
        src.internal().read(destBegin, src.get_extent().size(),
                            src.get_offset() + src.get_index_base()[0]);
    }
};

// ------------------------------------------------------------------------
// copy
// ------------------------------------------------------------------------

/**
 * The contents of "src" are copied into "dest". The source and destination may
 * reside on different accelerators. If the extents of "src" and "dest" don't
 * match, a runtime exception is thrown.
 *
 * @param[in] src An object of type array<T,N> to be copied from.
 * @param[out] dest An object of type array<T,N> to be copied to.
 */
template <typename T, int N>
void copy(const array<T, N>& src, array<T, N>& dest) {
    src.internal().copy(dest.internal(), 0, 0, 0);
}

/** @{ */
/**
 * The contents of "src" are copied into "dest". If the extents of "src" and
 * "dest" don't match, a runtime exception is thrown.
 *
 * @param[in] src An object of type array<T,N> to be copied from.
 * @param[out] dest An object of type array_view<T,N> to be copied to.
 */
template <typename T, int N>
void copy(const array<T, N>& src, const array_view<T, N>& dest) {
    if (is_flat(dest))
        src.internal().copy(dest.internal(), src.get_offset(),
                            dest.get_offset(), dest.get_extent().size());
    else {
        T* pSrc = src.internal().map_ptr();
        T* p = pSrc;
        T* pDst = dest.internal().map_ptr(true, dest.extent_base.size(), dest.offset);
        copy_input<T*, T, N, 1>()(pSrc, pDst, dest.extent, dest.extent_base, dest.index_base);
        dest.internal().unmap_ptr(pDst);
        src.internal().unmap_ptr(p);
    }
}

template <typename T>
void copy(const array<T, 1>& src, const array_view<T, 1>& dest) {
    src.internal().copy(dest.internal(),
                        src.get_offset() + src.get_index_base()[0],
                        dest.get_offset() + dest.get_index_base()[0],
                        dest.get_extent().size());
}

/** @} */

/** @{ */
/**
 * The contents of "src" are copied into "dest". If the extents of "src" and
 * "dest" don't match, a runtime exception is thrown.
 *
 * @param[in] src An object of type array_view<T,N> (or array_view<const T, N>)
 *                to be copied from.
 * @param[out] dest An object of type array<T,N> to be copied to.
 */
template <typename T, int N>
void copy(const array_view<const T, N>& src, array<T, N>& dest) {
    if (is_flat(src)) {
        src.internal().copy(dest.internal(), src.get_offset(),
                            dest.get_offset(), dest.get_extent().size());
    } else {
        T* pDst = dest.internal().map_ptr(true);
        T* p = pDst;
        const T* pSrc = src.internal().map_ptr(false, src.extent_base.size(), src.offset);
        copy_output<T*, T, N, 1>()(pSrc, pDst, src.extent, src.extent_base, src.index_base);
        src.internal().unmap_ptr(pSrc);
        dest.internal().unmap_ptr(p);
    }
}

template <typename T, int N>
void copy(const array_view<T, N>& src, array<T, N>& dest) {
    const array_view<const T, N> buf(src);
    copy(buf, dest);
}

template <typename T>
void copy(const array_view<const T, 1>& src, array<T, 1>& dest) {
    src.internal().copy(dest.internal(),
                        src.get_offset() + src.get_index_base()[0],
                        dest.get_offset() + dest.get_index_base()[0],
                        dest.get_extent().size());
}

/** @} */

/** @{ */
/**
 * The contents of "src" are copied into "dest". If the extents of "src" and
 * "dest" don't match, a runtime exception is thrown.
 *
 * @param[in] src An object of type array_view<T,N> (or array_view<const T, N>)
 *                to be copied from.
 * @param[out] dest An object of type array_view<T,N> to be copied to.
 */
template <typename T, int N>
void copy(const array_view<const T, N>& src, const array_view<T, N>& dest) {
    if (is_flat(src)) {
        if (is_flat(dest))
            src.internal().copy(dest.internal(), src.get_offset(),
                                dest.get_offset(), dest.get_extent().size());
        else {
            const T* pSrc = src.internal().map_ptr();
            const T* p = pSrc;
            T* pDst = dest.internal().map_ptr(true, dest.extent_base.size(), dest.offset);
            copy_input<const T*, T, N, 1>()(pSrc, pDst, dest.extent, dest.extent_base, dest.index_base);
            dest.internal().unmap_ptr(pDst);
            src.internal().unmap_ptr(p);
        }
    } else {
        if (is_flat(dest)) {
            T* pDst = dest.internal().map_ptr(true);
            T* p = pDst;
            const T* pSrc = src.internal().map_ptr(false, src.extent_base.size(), src.offset);
            copy_output<T*, T, N, 1>()(pSrc, pDst, src.extent, src.extent_base, src.index_base);
            dest.internal().unmap_ptr(p);
            src.internal().unmap_ptr(pSrc);
        } else {
            const T* pSrc = src.internal().map_ptr(false, src.extent_base.size(), src.offset);
            T* pDst = dest.internal().map_ptr(true, dest.extent_base.size(), dest.offset);
            copy_bidir<T, N, 1>()(pSrc, pDst, src.extent, src.extent_base,
                                  src.index_base, dest.extent_base, dest.index_base);
            dest.internal().unmap_ptr(pDst);
            src.internal().unmap_ptr(pSrc);

        }
    }
}

template <typename T, int N>
void copy(const array_view<T, N>& src, const array_view<T, N>& dest) {
    const array_view<const T, N> buf(src);
    copy(buf, dest);
}

template <typename T>
void copy(const array_view<const T, 1>& src, const array_view<T, 1>& dest) {
    src.internal().copy(dest.internal(),
                        src.get_offset() + src.get_index_base()[0],
                        dest.get_offset() + dest.get_index_base()[0],
                        dest.get_extent().size());
}

/** @} */

/** @{ */
/**
 * The contents of a source container from the iterator range [srcBegin,srcEnd)
 * are copied into "dest". If the number of elements in the iterator range is
 * not equal to "dest.extent.size()", an exception is thrown.
 *
 * In the overloads which don't take an end-iterator it is assumed that the
 * source iterator is able to provide at least dest.extent.size() elements, but
 * no checking is performed (nor possible).
 *
 * @param[in] srcBegin An iterator to the first element of a source container.
 * @param[in] srcEnd An interator to the end of a source container.
 * @param[out] dest An object of type array<T,N> to be copied to.
 */
template <typename InputIter, typename T, int N>
void copy(InputIter srcBegin, InputIter srcEnd, array<T, N>& dest) {
#if __KALMAR_ACCELERATOR__ != 1
    if( ( std::distance(srcBegin,srcEnd) <=0 )||( std::distance(srcBegin,srcEnd) < dest.get_extent().size() ))
      throw runtime_exception("errorMsg_throw ,copy between different types", 0);
#endif
    do_copy<InputIter, T, N>()(srcBegin, srcEnd, dest);
}

template <typename InputIter, typename T, int N>
void copy(InputIter srcBegin, array<T, N>& dest) {
    InputIter srcEnd = srcBegin;
    std::advance(srcEnd, dest.get_extent().size());
    copy(srcBegin, srcEnd, dest);
}

/** @} */

/** @{ */
/**
 * The contents of a source container from the iterator range [srcBegin,srcEnd)
 * are copied into "dest". If the number of elements in the iterator range is
 * not equal to "dest.extent.size()", an exception is thrown.
 *
 * In the overloads which don't take an end-iterator it is assumed that the
 * source iterator is able to provide at least dest.extent.size() elements, but
 * no checking is performed (nor possible).
 *
 * @param[in] srcBegin An iterator to the first element of a source container.
 * @param[in] srcEnd An interator to the end of a source container.
 * @param[out] dest An object of type array_view<T,N> to be copied to.
 */
template <typename InputIter, typename T, int N>
void copy(InputIter srcBegin, InputIter srcEnd, const array_view<T, N>& dest) {
    if (is_flat(dest))
        do_copy<InputIter, T, N>()(srcBegin, srcEnd, dest);
   else {
        T* ptr = dest.internal().map_ptr(true, dest.extent_base.size(), dest.offset);
        copy_input<InputIter, T, N, 1>()(srcBegin, ptr, dest.extent, dest.extent_base, dest.index_base);
        dest.internal().unmap_ptr(ptr);
    }
}

template <typename InputIter, typename T, int N>
void copy(InputIter srcBegin, const array_view<T, N>& dest) {
    InputIter srcEnd = srcBegin;
    std::advance(srcEnd, dest.get_extent().size());
    copy(srcBegin, srcEnd, dest);
}

/** @} */

/**
 * The contents of a source array are copied into "dest" starting with iterator
 * destBegin. If the number of elements in the range starting destBegin in the
 * destination container is smaller than "src.extent.size()", the behavior is
 * undefined.
 *
 * @param[in] src An object of type array<T,N> to be copied from.
 * @param[out] destBegin An output iterator addressing the position of the
 *                       first element in the destination container.
 */
template <typename OutputIter, typename T, int N>
void copy(const array<T, N> &src, OutputIter destBegin) {
    do_copy<OutputIter, T, N>()(src, destBegin);
}

/**
 * The contents of a source array are copied into "dest" starting with iterator
 * destBegin. If the number of elements in the range starting destBegin in the
 * destination container is smaller than "src.extent.size()", the behavior is
 * undefined.
 *
 * @param[in] src An object of type array_view<T,N> to be copied from.
 * @param[out] destBegin An output iterator addressing the position of the
 *                       first element in the destination container.
 */
template <typename OutputIter, typename T, int N>
void copy(const array_view<T, N> &src, OutputIter destBegin) {
    if (is_flat(src))
        do_copy<OutputIter, T, N>()(src, destBegin);
    else {
        T* ptr = src.internal().map_ptr(false, src.extent_base.size(), src.offset);
        copy_output<OutputIter, T, N, 1>()(ptr, destBegin, src.extent, src.extent_base, src.index_base);
        src.internal().unmap_ptr(ptr);
    }
}

// ------------------------------------------------------------------------
// utility function for copy_async
// ------------------------------------------------------------------------

template <typename InputIter, typename OutputIter>
completion_future __amp_copy_async_impl(InputIter& src, OutputIter& dst) {
    std::future<void> fut = std::async([&]() mutable { copy(src, dst); });
    return completion_future(fut.share());
}

// ------------------------------------------------------------------------
// copy_async
// ------------------------------------------------------------------------

/**
 * The contents of "src" are copied into "dest". The source and destination may
 * reside on different accelerators. If the extents of "src" and "dest" don't
 * match, a runtime exception is thrown.
 *
 * @param[in] src An object of type array<T,N> to be copied from.
 * @param[out] dest An object of type array<T,N> to be copied to.
 */
template <typename T, int N>
completion_future copy_async(const array<T, N>& src, array<T, N>& dest) {
    return __amp_copy_async_impl(src, dest);
}

/**
 * The contents of "src" are copied into "dest". If the extents of "src" and
 * "dest" don't match, a runtime exception is thrown.
 *
 * @param[in] src An object of type array<T,N> to be copied from.
 * @param[out] dest An object of type array_view<T,N> to be copied to.
 */
template <typename T, int N>
completion_future copy_async(const array<T, N>& src, const array_view<T, N>& dest) {
    return __amp_copy_async_impl(src, dest);
}

/** @{ */
/**
 * The contents of "src" are copied into "dest". If the extents of "src" and
 * "dest" don't match, a runtime exception is thrown.
 *
 * @param[in] src An object of type array_view<T,N> (or array_view<const T, N>)
 *                to be copied from.
 * @param[out] dest An object of type array<T,N> to be copied to.
 */
template <typename T, int N>
completion_future copy_async(const array_view<const T, N>& src, array<T, N>& dest) {
    return __amp_copy_async_impl(src, dest);
}

template <typename T, int N>
completion_future copy_async(const array_view<T, N>& src, array<T, N>& dest) {
    return __amp_copy_async_impl(src, dest);
}

/** @} */

/** @{ */
/**
 * The contents of "src" are copied into "dest". If the extents of "src" and
 * "dest" don't match, a runtime exception is thrown.
 *
 * @param[in] src An object of type array_view<T,N> (or array_view<const T, N>)
 *                to be copied from.
 * @param[out] dest An object of type array_view<T,N> to be copied to.
 */
template <typename T, int N>
completion_future copy_async(const array_view<const T, N>& src, const array_view<T, N>& dest) {
    return __amp_copy_async_impl(src, dest);
}

template <typename T, int N>
completion_future copy_async(const array_view<T, N>& src, const array_view<T, N>& dest) {
    return __amp_copy_async_impl(src, dest);
}

/** @} */

/** @{ */
/**
 * The contents of a source container from the iterator range [srcBegin,srcEnd)
 * are copied into "dest". If the number of elements in the iterator range is
 * not equal to "dest.extent.size()", an exception is thrown.
 *
 * In the overloads which don't take an end-iterator it is assumed that the
 * source iterator is able to provide at least dest.extent.size() elements, but
 * no checking is performed (nor possible).
 *
 * @param[in] srcBegin An iterator to the first element of a source container.
 * @param[in] srcEnd An interator to the end of a source container.
 * @param[out] dest An object of type array<T,N> to be copied to.
 */
template <typename InputIter, typename T, int N>
completion_future copy_async(InputIter srcBegin, InputIter srcEnd, array<T, N>& dest) {
    std::future<void> fut = std::async([&]() mutable { copy(srcBegin, srcEnd, dest); });
    return completion_future(fut.share());
}

template <typename InputIter, typename T, int N>
completion_future copy_async(InputIter srcBegin, array<T, N>& dest) {
    std::future<void> fut = std::async([&]() mutable { copy(srcBegin, dest); });
    return completion_future(fut.share());
}

/** @} */

/** @{ */
/**
 * The contents of a source container from the iterator range [srcBegin,srcEnd)
 * are copied into "dest". If the number of elements in the iterator range is
 * not equal to "dest.extent.size()", an exception is thrown.
 *
 * In the overloads which don't take an end-iterator it is assumed that the
 * source iterator is able to provide at least dest.extent.size() elements, but
 * no checking is performed (nor possible).
 *
 * @param[in] srcBegin An iterator to the first element of a source container.
 * @param[in] srcEnd An interator to the end of a source container.
 * @param[out] dest An object of type array_view<T,N> to be copied to.
 */
template <typename InputIter, typename T, int N>
completion_future copy_async(InputIter srcBegin, InputIter srcEnd, const array_view<T, N>& dest) {
    std::future<void> fut = std::async([&]() mutable { copy(srcBegin, srcEnd, dest); });
    return completion_future(fut.share());
}

template <typename InputIter, typename T, int N>
completion_future copy_async(InputIter srcBegin, const array_view<T, N>& dest) {
    std::future<void> fut = std::async([&]() mutable { copy(srcBegin, dest); });
    return completion_future(fut.share());
}

/** @} */

/**
 * The contents of a source array are copied into "dest" starting with iterator
 * destBegin. If the number of elements in the range starting destBegin in the
 * destination container is smaller than "src.extent.size()", the behavior is
 * undefined.
 *
 * @param[in] src An object of type array<T,N> to be copied from.
 * @param[out] destBegin An output iterator addressing the position of the
 *                       first element in the destination container.
 */
template <typename OutputIter, typename T, int N>
completion_future copy_async(const array<T, N>& src, OutputIter destBegin) {
    std::future<void> fut = std::async([&]() mutable { copy(src, destBegin); });
    return completion_future(fut.share());
}

/**
 * The contents of a source array are copied into "dest" starting with iterator
 * destBegin. If the number of elements in the range starting destBegin in the
 * destination container is smaller than "src.extent.size()", the behavior is
 * undefined.
 *
 * @param[in] src An object of type array_view<T,N> to be copied from.
 * @param[out] destBegin An output iterator addressing the position of the
 *                       first element in the destination container.
 */
template <typename OutputIter, typename T, int N>
completion_future copy_async(const array_view<T, N>& src, OutputIter destBegin) {
    std::future<void> fut = std::async([&]() mutable { copy(src, destBegin); });
    return completion_future(fut.share());
}


// FIXME: consider remove these functions
template <typename T, int N>
completion_future copy_async(const array<T, N>& src, const array<T, N>& dest) {
    return __amp_copy_async_impl(src, dest);
}

template <typename T, int N>
completion_future copy_async(const array_view<const T, N>& src, const array<T, N>& dest) {
    return __amp_copy_async_impl(src, dest);
}

template <typename T, int N>
completion_future copy_async(const array_view<T, N>& src, const array<T, N>& dest) {
    return __amp_copy_async_impl(src, dest);
}

// ------------------------------------------------------------------------
// parallel_for_each
// ------------------------------------------------------------------------

template <int N, typename Kernel>
completion_future parallel_for_each(const accelerator_view&, const extent<N>&, const Kernel&);

template <typename Kernel>
completion_future parallel_for_each(const accelerator_view&, const tiled_extent<3>&, const Kernel&);

template <typename Kernel>
completion_future parallel_for_each(const accelerator_view&, const tiled_extent<2>&, const Kernel&);

template <typename Kernel>
completion_future parallel_for_each(const accelerator_view&, const tiled_extent<1>&, const Kernel&);

template <int N, typename Kernel>
completion_future parallel_for_each(const extent<N>& compute_domain, const Kernel& f) {
    return parallel_for_each(accelerator::get_auto_selection_view(), compute_domain, f);
}

template <typename Kernel>
completion_future parallel_for_each(const tiled_extent<3>& compute_domain, const Kernel& f) {
    return parallel_for_each(accelerator::get_auto_selection_view(), compute_domain, f);
}

template <typename Kernel>
completion_future parallel_for_each(const tiled_extent<2>& compute_domain, const Kernel& f) {
    return parallel_for_each(accelerator::get_auto_selection_view(), compute_domain, f);
}

template <typename Kernel>
completion_future parallel_for_each(const tiled_extent<1>& compute_domain, const Kernel& f) {
    return parallel_for_each(accelerator::get_auto_selection_view(), compute_domain, f);
}

template <int N, typename Kernel, typename _Tp>
struct pfe_helper
{
    static inline void call(Kernel& k, _Tp& idx) restrict(amp,cpu) {
        int i;
        for (i = 0; i < k.ext[N - 1]; ++i) {
            idx[N - 1] = i;
            pfe_helper<N - 1, Kernel, _Tp>::call(k, idx);
        }
    }
};
template <typename Kernel, typename _Tp>
struct pfe_helper<0, Kernel, _Tp>
{
    static inline void call(Kernel& k, _Tp& idx) restrict(amp,cpu) {
#if __KALMAR_ACCELERATOR__ == 1
        k.k(idx);
#endif
    }
};

template <int N, typename Kernel>
class pfe_wrapper
{
public:
    explicit pfe_wrapper(const extent<N>& other, const Kernel& f) restrict(amp,cpu)
        : ext(other), k(f) {}
    void operator() (index<N> idx) restrict(amp,cpu) {
        pfe_helper<N - 3, pfe_wrapper<N, Kernel>, index<N>>::call(*this, idx);
    }
private:
    const extent<N> ext;
    const Kernel k;
    template <int K, typename Ker, typename _Tp>
        friend struct pfe_helper;
};

#pragma clang diagnostic push
#pragma clang diagnostic ignored "-Wreturn-type"
#pragma clang diagnostic ignored "-Wunused-variable"
//ND parallel_for_each, nontiled
template <int N, typename Kernel>
__attribute__((noinline,used)) completion_future parallel_for_each(
    const accelerator_view& av,
    const extent<N>& compute_domain, const Kernel& f) restrict(cpu,amp) {
#if __KALMAR_ACCELERATOR__ != 1
    size_t compute_domain_size = 1;
    for(int i = 0 ; i < N ; i++)
    {
      // silently return in case the any dimension of the extent is 0
      if (compute_domain[i] == 0)
        return completion_future();
      if (compute_domain[i] < 0)
        throw invalid_compute_domain("Extent is less than 0.");
      if (static_cast<size_t>(compute_domain[i]) > 4294967295L)
        throw invalid_compute_domain("Extent size too large.");
      compute_domain_size *= static_cast<size_t>(compute_domain[i]);
      if (compute_domain_size > 4294967295L)
        throw invalid_compute_domain("Extent size too large.");
    }
    size_t ext[3] = {static_cast<size_t>(compute_domain[N - 1]),
        static_cast<size_t>(compute_domain[N - 2]),
        static_cast<size_t>(compute_domain[N - 3])};
    if (av.get_accelerator().get_device_path() == L"cpu") {
      throw runtime_exception(Kalmar::__errorMsg_UnsupportedAccelerator, E_FAIL);
    }
    const pfe_wrapper<N, Kernel> _pf(compute_domain, f);
    return completion_future(Kalmar::mcw_cxxamp_launch_kernel_async<pfe_wrapper<N, Kernel>, 3>(av.pQueue, ext, NULL, _pf));
#else
#if __KALMAR_ACCELERATOR__ == 2 || __KALMAR_CPU__ == 2
  int* foo1 = reinterpret_cast<int*>(&Kernel::__cxxamp_trampoline);
#endif
    auto bar = &pfe_wrapper<N, Kernel>::operator();
    auto qq = &index<N>::__cxxamp_opencl_index;
    int* foo = reinterpret_cast<int*>(&pfe_wrapper<N, Kernel>::__cxxamp_trampoline);
#endif
}
#pragma clang diagnostic pop

#pragma clang diagnostic push
#pragma clang diagnostic ignored "-Wreturn-type"
#pragma clang diagnostic ignored "-Wunused-variable"
//1D parallel_for_each, nontiled
template <typename Kernel>
__attribute__((noinline,used)) completion_future parallel_for_each(
    const accelerator_view& av, const extent<1>& compute_domain, const Kernel& f) restrict(cpu,amp) {
#if __KALMAR_ACCELERATOR__ != 1
  // silently return in case the any dimension of the extent is 0
  if (compute_domain[0] == 0)
    return completion_future();
  if (compute_domain[0] < 0) {
    throw invalid_compute_domain("Extent is less than 0.");
  }
  if (static_cast<size_t>(compute_domain[0]) > 4294967295L)
    throw invalid_compute_domain("Extent size too large.");
  size_t ext = compute_domain[0];
  if (av.get_accelerator().get_device_path() == L"cpu") {
    throw runtime_exception(Kalmar::__errorMsg_UnsupportedAccelerator, E_FAIL);
  }
  return completion_future(Kalmar::mcw_cxxamp_launch_kernel_async<Kernel, 1>(av.pQueue, &ext, NULL, f));
#else //if __KALMAR_ACCELERATOR__ != 1
  //to ensure functor has right operator() defined
  //this triggers the trampoline code being emitted
  auto foo = &Kernel::__cxxamp_trampoline;
  auto bar = &Kernel::operator();
#endif
}
#pragma clang diagnostic pop

#pragma clang diagnostic push
#pragma clang diagnostic ignored "-Wreturn-type"
#pragma clang diagnostic ignored "-Wunused-variable"
//2D parallel_for_each, nontiled
template <typename Kernel>
__attribute__((noinline,used)) completion_future parallel_for_each(
    const accelerator_view& av, const extent<2>& compute_domain, const Kernel& f) restrict(cpu,amp) {
#if __KALMAR_ACCELERATOR__ != 1
  // silently return in case the any dimension of the extent is 0
  if (compute_domain[0] == 0 || compute_domain[1] == 0)
    return completion_future();
  if (compute_domain[0] < 0 || compute_domain[1] < 0) {
    throw invalid_compute_domain("Extent is less than 0.");
  }
  if (static_cast<size_t>(compute_domain[0]) * static_cast<size_t>(compute_domain[1]) > 4294967295L)
    throw invalid_compute_domain("Extent size too large.");
  size_t ext[2] = {static_cast<size_t>(compute_domain[1]),
                   static_cast<size_t>(compute_domain[0])};
  if (av.get_accelerator().get_device_path() == L"cpu") {
    throw runtime_exception(Kalmar::__errorMsg_UnsupportedAccelerator, E_FAIL);
  }
  return completion_future(Kalmar::mcw_cxxamp_launch_kernel_async<Kernel, 2>(av.pQueue, ext, NULL, f));
#else //if __KALMAR_ACCELERATOR__ != 1
  //to ensure functor has right operator() defined
  //this triggers the trampoline code being emitted
  auto foo = &Kernel::__cxxamp_trampoline;
  auto bar = &Kernel::operator();
#endif
}
#pragma clang diagnostic pop

#pragma clang diagnostic push
#pragma clang diagnostic ignored "-Wreturn-type"
#pragma clang diagnostic ignored "-Wunused-variable"
//3D parallel_for_each, nontiled
template <typename Kernel>
__attribute__((noinline,used)) completion_future parallel_for_each(
    const accelerator_view& av, const extent<3>& compute_domain, const Kernel& f) restrict(cpu,amp) {
#if __KALMAR_ACCELERATOR__ != 1
  // silently return in case the any dimension of the extent is 0
  if (compute_domain[0] == 0 || compute_domain[1] == 0 || compute_domain[2] == 0)
    return completion_future();
  if (compute_domain[0] < 0 || compute_domain[1] < 0 || compute_domain[2] < 0) {
    throw invalid_compute_domain("Extent is less than 0.");
  }
  if (static_cast<size_t>(compute_domain[0]) * static_cast<size_t>(compute_domain[1]) > 4294967295L)
    throw invalid_compute_domain("Extent size too large.");
  if (static_cast<size_t>(compute_domain[1]) * static_cast<size_t>(compute_domain[2]) > 4294967295L)
    throw invalid_compute_domain("Extent size too large.");
  if (static_cast<size_t>(compute_domain[0]) * static_cast<size_t>(compute_domain[2]) > 4294967295L)
    throw invalid_compute_domain("Extent size too large.");
  if (static_cast<size_t>(compute_domain[0]) * static_cast<size_t>(compute_domain[1]) * static_cast<size_t>(compute_domain[2]) > 4294967295L)
    throw invalid_compute_domain("Extent size too large.");
  size_t ext[3] = {static_cast<size_t>(compute_domain[2]),
                   static_cast<size_t>(compute_domain[1]),
                   static_cast<size_t>(compute_domain[0])};
  if (av.get_accelerator().get_device_path() == L"cpu") {
    throw runtime_exception(Kalmar::__errorMsg_UnsupportedAccelerator, E_FAIL);
  }
  return completion_future(Kalmar::mcw_cxxamp_launch_kernel_async<Kernel, 3>(av.pQueue, ext, NULL, f));
#else //if __KALMAR_ACCELERATOR__ != 1
  //to ensure functor has right operator() defined
  //this triggers the trampoline code being emitted
  auto foo = &Kernel::__cxxamp_trampoline;
  auto bar = &Kernel::operator();
#endif
}
#pragma clang diagnostic pop

#pragma clang diagnostic push
#pragma clang diagnostic ignored "-Wreturn-type"
#pragma clang diagnostic ignored "-Wunused-variable"
//1D parallel_for_each, tiled
template <typename Kernel>
__attribute__((noinline,used)) completion_future parallel_for_each(
    const accelerator_view& av, const tiled_extent<1>& compute_domain, const Kernel& f) restrict(cpu,amp) {
#if __KALMAR_ACCELERATOR__ != 1
  // silently return in case the any dimension of the extent is 0
  if (compute_domain[0] == 0)
    return completion_future();
  if (compute_domain[0] < 0) {
    throw invalid_compute_domain("Extent is less than 0.");
  }
  if (static_cast<size_t>(compute_domain[0]) > 4294967295L)
    throw invalid_compute_domain("Extent size too large.");
  size_t ext = compute_domain[0];
  size_t tile = compute_domain.tile_dim[0];
  if (av.get_accelerator().get_device_path() == L"cpu") {
    throw runtime_exception(Kalmar::__errorMsg_UnsupportedAccelerator, E_FAIL);
  }
  return completion_future(Kalmar::mcw_cxxamp_launch_kernel_async<Kernel, 1>(av.pQueue, &ext, &tile, f));
#else //if __KALMAR_ACCELERATOR__ != 1
  tiled_index<1> this_is_used_to_instantiate_the_right_index;
  //to ensure functor has right operator() defined
  //this triggers the trampoline code being emitted
  auto foo = &Kernel::__cxxamp_trampoline;
  auto bar = &Kernel::operator();
#endif
}
#pragma clang diagnostic pop

#pragma clang diagnostic push
#pragma clang diagnostic ignored "-Wreturn-type"
#pragma clang diagnostic ignored "-Wunused-variable"
//2D parallel_for_each, tiled
template <typename Kernel>
__attribute__((noinline,used)) completion_future parallel_for_each(
    const accelerator_view& av, const tiled_extent<2>& compute_domain, const Kernel& f) restrict(cpu,amp) {
#if __KALMAR_ACCELERATOR__ != 1
  // silently return in case the any dimension of the extent is 0
  if (compute_domain[0] == 0 || compute_domain[1] == 0)
    return completion_future();
  if (compute_domain[0] < 0 || compute_domain[1] < 0) {
    throw invalid_compute_domain("Extent is less than 0.");
  }
  if (static_cast<size_t>(compute_domain[0]) * static_cast<size_t>(compute_domain[1]) > 4294967295L)
    throw invalid_compute_domain("Extent size too large.");
  size_t ext[2] = { static_cast<size_t>(compute_domain[1]),
                    static_cast<size_t>(compute_domain[0])};
  size_t tile[2] = { static_cast<size_t>(compute_domain.tile_dim[1]),
                     static_cast<size_t>(compute_domain.tile_dim[0]) };
  if (av.get_accelerator().get_device_path() == L"cpu") {
    throw runtime_exception(Kalmar::__errorMsg_UnsupportedAccelerator, E_FAIL);
  }
  return completion_future(Kalmar::mcw_cxxamp_launch_kernel_async<Kernel, 2>(av.pQueue, ext, tile, f));
#else //if __KALMAR_ACCELERATOR__ != 1
  tiled_index<2> this_is_used_to_instantiate_the_right_index;
  //to ensure functor has right operator() defined
  //this triggers the trampoline code being emitted
  auto foo = &Kernel::__cxxamp_trampoline;
  auto bar = &Kernel::operator();
#endif
}
#pragma clang diagnostic pop

#pragma clang diagnostic push
#pragma clang diagnostic ignored "-Wreturn-type"
#pragma clang diagnostic ignored "-Wunused-variable"
//3D parallel_for_each, tiled
template <typename Kernel>
__attribute__((noinline,used)) completion_future parallel_for_each(
    const accelerator_view& av, const tiled_extent<3>& compute_domain, const Kernel& f) restrict(cpu,amp) {
#if __KALMAR_ACCELERATOR__ != 1
  // silently return in case the any dimension of the extent is 0
  if (compute_domain[0] == 0 || compute_domain[1] == 0 || compute_domain[2] == 0)
    return completion_future();
  if (compute_domain[0] < 0 || compute_domain[1] < 0 || compute_domain[2] < 0) {
    throw invalid_compute_domain("Extent is less than 0.");
  }
  if (static_cast<size_t>(compute_domain[0]) * static_cast<size_t>(compute_domain[1]) > 4294967295L)
    throw invalid_compute_domain("Extent size too large.");
  if (static_cast<size_t>(compute_domain[1]) * static_cast<size_t>(compute_domain[2]) > 4294967295L)
    throw invalid_compute_domain("Extent size too large.");
  if (static_cast<size_t>(compute_domain[0]) * static_cast<size_t>(compute_domain[2]) > 4294967295L)
    throw invalid_compute_domain("Extent size too large.");
  if (static_cast<size_t>(compute_domain[0]) * static_cast<size_t>(compute_domain[1]) * static_cast<size_t>(compute_domain[2]) > 4294967295L)
    throw invalid_compute_domain("Extent size too large.");
  size_t ext[3] = { static_cast<size_t>(compute_domain[2]),
                    static_cast<size_t>(compute_domain[1]),
                    static_cast<size_t>(compute_domain[0])};
  size_t tile[3] = { static_cast<size_t>(compute_domain.tile_dim[2]),
                     static_cast<size_t>(compute_domain.tile_dim[1]),
                     static_cast<size_t>(compute_domain.tile_dim[0]) };
  if (av.get_accelerator().get_device_path() == L"cpu") {
    throw runtime_exception(Kalmar::__errorMsg_UnsupportedAccelerator, E_FAIL);
  }
  return completion_future(Kalmar::mcw_cxxamp_launch_kernel_async<Kernel, 3>(av.pQueue, ext, tile, f));
#else //if __KALMAR_ACCELERATOR__ != 1
  tiled_index<3> this_is_used_to_instantiate_the_right_index;
  //to ensure functor has right operator() defined
  //this triggers the trampoline code being emitted
  auto foo = &Kernel::__cxxamp_trampoline;
  auto bar = &Kernel::operator();
#endif
}
#pragma clang diagnostic pop

#pragma clang diagnostic push
#pragma clang diagnostic ignored "-Wreturn-type"
#pragma clang diagnostic ignored "-Wunused-variable"
// variants of parallel_for_each that supports runtime allocation of tile static
//1D parallel_for_each, nontiled
template <typename Kernel>
__attribute__((noinline,used))
completion_future parallel_for_each(const accelerator_view& av,
                       const extent<1>& compute_domain,
                       ts_allocator& allocator,
                       const Kernel& f) restrict(cpu,amp) {
#if __KALMAR_ACCELERATOR__ != 1
  // silently return in case the any dimension of the extent is 0
  if (compute_domain[0] == 0)
    return completion_future();
  if (compute_domain[0] < 0) {
    throw invalid_compute_domain("Extent is less than 0.");
  }
  if (static_cast<size_t>(compute_domain[0]) > 4294967295L)
    throw invalid_compute_domain("Extent size too large.");
#if __KALMAR_ACCELERATOR__ == 2 || __KALMAR_CPU__ == 2
  if (CLAMP::is_cpu()) {
      launch_cpu_task(av.pQueue, f, compute_domain);
      return;
  }
#endif
  size_t ext = compute_domain[0];
  if (av.get_accelerator().get_device_path() == L"cpu") {
    throw runtime_exception(Kalmar::__errorMsg_UnsupportedAccelerator, E_FAIL);
  }
  void *kernel = Kalmar::mcw_cxxamp_get_kernel<Kernel>(av.pQueue, f);
  allocator.setStaticGroupSegmentSize(av.pQueue->GetGroupSegmentSize(kernel));
  return completion_future(Kalmar::mcw_cxxamp_execute_kernel_with_dynamic_group_memory_async<Kernel, 1>(av.pQueue, &ext, NULL, f, kernel, allocator.getDynamicGroupSegmentSize()));
#else //if __KALMAR_ACCELERATOR__ != 1
  //to ensure functor has right operator() defined
  //this triggers the trampoline code being emitted
  auto foo = &Kernel::__cxxamp_trampoline;
  auto bar = &Kernel::operator();
#endif
}
#pragma clang diagnostic pop


#pragma clang diagnostic push
#pragma clang diagnostic ignored "-Wreturn-type"
#pragma clang diagnostic ignored "-Wunused-variable"
// variants of parallel_for_each that supports runtime allocation of tile static
//2D parallel_for_each, nontiled
template <typename Kernel>
__attribute__((noinline,used))
completion_future parallel_for_each(const accelerator_view& av,
                       const extent<2>& compute_domain,
                       ts_allocator& allocator,
                       const Kernel& f) restrict(cpu,amp) {
#if __KALMAR_ACCELERATOR__ != 1
  // silently return in case the any dimension of the extent is 0
  if (compute_domain[0] == 0 || compute_domain[1] == 0)
    return completion_future();
  if (compute_domain[0] < 0 || compute_domain[1] < 0) {
    throw invalid_compute_domain("Extent is less than 0.");
  }
  if (static_cast<size_t>(compute_domain[0]) * static_cast<size_t>(compute_domain[1]) > 4294967295L)
    throw invalid_compute_domain("Extent size too large.");
#if __KALMAR_ACCELERATOR__ == 2 || __KALMAR_CPU__ == 2
  if (CLAMP::is_cpu()) {
      launch_cpu_task(av.pQueue, f, compute_domain);
      return;
  }
#endif
  size_t ext[2] = {static_cast<size_t>(compute_domain[1]),
      static_cast<size_t>(compute_domain[0])};
  if (av.get_accelerator().get_device_path() == L"cpu") {
    throw runtime_exception(Kalmar::__errorMsg_UnsupportedAccelerator, E_FAIL);
  }
  void *kernel = Kalmar::mcw_cxxamp_get_kernel<Kernel>(av.pQueue, f);
  allocator.setStaticGroupSegmentSize(av.pQueue->GetGroupSegmentSize(kernel));
  return completion_future(Kalmar::mcw_cxxamp_execute_kernel_with_dynamic_group_memory_async<Kernel, 2>(av.pQueue, ext, NULL, f, kernel, allocator.getDynamicGroupSegmentSize()));
#else //if __KALMAR_ACCELERATOR__ != 1
  //to ensure functor has right operator() defined
  //this triggers the trampoline code being emitted
  auto foo = &Kernel::__cxxamp_trampoline;
  auto bar = &Kernel::operator();
#endif
}
#pragma clang diagnostic pop


#pragma clang diagnostic push
#pragma clang diagnostic ignored "-Wreturn-type"
#pragma clang diagnostic ignored "-Wunused-variable"
// variants of parallel_for_each that supports runtime allocation of tile static
//3D parallel_for_each, nontiled
template <typename Kernel>
__attribute__((noinline,used))
completion_future parallel_for_each(const accelerator_view& av,
                       const extent<3>& compute_domain,
                       ts_allocator& allocator,
                       const Kernel& f) restrict(cpu,amp) {
#if __KALMAR_ACCELERATOR__ != 1
  // silently return in case the any dimension of the extent is 0
  if (compute_domain[0] == 0 || compute_domain[1] == 0 || compute_domain[2] == 0)
    return completion_future();
  if (compute_domain[0] < 0 || compute_domain[1] < 0 || compute_domain[2] < 0) {
    throw invalid_compute_domain("Extent is less than 0.");
  }
  if (static_cast<size_t>(compute_domain[0]) * static_cast<size_t>(compute_domain[1]) > 4294967295L)
    throw invalid_compute_domain("Extent size too large.");
  if (static_cast<size_t>(compute_domain[1]) * static_cast<size_t>(compute_domain[2]) > 4294967295L)
    throw invalid_compute_domain("Extent size too large.");
  if (static_cast<size_t>(compute_domain[0]) * static_cast<size_t>(compute_domain[2]) > 4294967295L)
    throw invalid_compute_domain("Extent size too large.");
  if (static_cast<size_t>(compute_domain[0]) * static_cast<size_t>(compute_domain[1]) * static_cast<size_t>(compute_domain[2]) > 4294967295L)
    throw invalid_compute_domain("Extent size too large.");
#if __KALMAR_ACCELERATOR__ == 2 || __KALMAR_CPU__ == 2
  if (CLAMP::is_cpu()) {
      launch_cpu_task(av.pQueue, f, compute_domain);
      return;
  }
#endif
  size_t ext[3] = {static_cast<size_t>(compute_domain[2]),
      static_cast<size_t>(compute_domain[1]),
      static_cast<size_t>(compute_domain[0])};
  if (av.get_accelerator().get_device_path() == L"cpu") {
    throw runtime_exception(Kalmar::__errorMsg_UnsupportedAccelerator, E_FAIL);
  }
  void *kernel = Kalmar::mcw_cxxamp_get_kernel<Kernel>(av.pQueue, f);
  allocator.setStaticGroupSegmentSize(av.pQueue->GetGroupSegmentSize(kernel));
  return completion_future(Kalmar::mcw_cxxamp_execute_kernel_with_dynamic_group_memory_async<Kernel, 3>(av.pQueue, ext, NULL, f, kernel, allocator.getDynamicGroupSegmentSize()));
#else //if __KALMAR_ACCELERATOR__ != 1
  //to ensure functor has right operator() defined
  //this triggers the trampoline code being emitted
  auto foo = &Kernel::__cxxamp_trampoline;
  auto bar = &Kernel::operator();
#endif
}
#pragma clang diagnostic pop


#pragma clang diagnostic push
#pragma clang diagnostic ignored "-Wreturn-type"
#pragma clang diagnostic ignored "-Wunused-variable"
// variants of parallel_for_each that supports runtime allocation of tile static
//1D parallel_for_each, tiled
template <typename Kernel>
__attribute__((noinline,used))
completion_future parallel_for_each(const accelerator_view& av,
                       const tiled_extent<1>& compute_domain,
                       ts_allocator& allocator,
                       const Kernel& f) restrict(amp,cpu) {
#if __KALMAR_ACCELERATOR__ != 1
  // silently return in case the any dimension of the extent is 0
  if (compute_domain[0] == 0)
    return completion_future();
  if (compute_domain[0] < 0) {
    throw invalid_compute_domain("Extent is less than 0.");
  }
  if (static_cast<size_t>(compute_domain[0]) > 4294967295L) {
    throw invalid_compute_domain("Extent size too large.");
  }
  size_t ext = compute_domain[0];
  size_t tile = compute_domain.tile_dim[0];
#if __KALMAR_ACCELERATOR__ == 2 || __KALMAR_CPU__ == 2
  if (CLAMP::is_cpu()) {
      launch_cpu_task(av.pQueue, f, compute_domain);
      return;
  }
#endif
  if (av.get_accelerator().get_device_path() == L"cpu") {
    throw runtime_exception(Kalmar::__errorMsg_UnsupportedAccelerator, E_FAIL);
  }
  void *kernel = Kalmar::mcw_cxxamp_get_kernel<Kernel>(av.pQueue, f);
  allocator.setStaticGroupSegmentSize(av.pQueue->GetGroupSegmentSize(kernel));
  return completion_future(Kalmar::mcw_cxxamp_execute_kernel_with_dynamic_group_memory_async<Kernel, 1>(av.pQueue, &ext, &tile, f, kernel, allocator.getDynamicGroupSegmentSize()));
#else //if __KALMAR_ACCELERATOR__ != 1
  tiled_index<1> this_is_used_to_instantiate_the_right_index;
  //to ensure functor has right operator() defined
  //this triggers the trampoline code being emitted
  auto foo = &Kernel::__cxxamp_trampoline;
  auto bar = &Kernel::operator();
#endif
}
#pragma clang diagnostic pop


#pragma clang diagnostic push
#pragma clang diagnostic ignored "-Wreturn-type"
#pragma clang diagnostic ignored "-Wunused-variable"
// variants of parallel_for_each that supports runtime allocation of tile static
//2D parallel_for_each, tiled
template <typename Kernel>
__attribute__((noinline,used))
completion_future parallel_for_each(const accelerator_view& av,
                       const tiled_extent<2>& compute_domain,
                       ts_allocator& allocator,
                       const Kernel& f) restrict(cpu,amp) {
#if __KALMAR_ACCELERATOR__ != 1
  // silently return in case the any dimension of the extent is 0
  if (compute_domain[0] == 0 || compute_domain[1] == 0)
    return completion_future();
  if (compute_domain[0] < 0 || compute_domain[1] < 0) {
    throw invalid_compute_domain("Extent is less than 0.");
  }
  if (static_cast<size_t>(compute_domain[0]) * static_cast<size_t>(compute_domain[1]) > 4294967295L)
    throw invalid_compute_domain("Extent size too large.");
  size_t ext[2] = { static_cast<size_t>(compute_domain[1]),
                    static_cast<size_t>(compute_domain[0])};
  size_t tile[2] = { static_cast<size_t>(compute_domain.tile_dim[1]),
                     static_cast<size_t>(compute_domain.tile_dim[0]) };
#if __KALMAR_ACCELERATOR__ == 2 || __KALMAR_CPU__ == 2
  if (CLAMP::is_cpu()) {
      launch_cpu_task(av.pQueue, f, compute_domain);
  } else
#endif
  if (av.get_accelerator().get_device_path() == L"cpu") {
    throw runtime_exception(Kalmar::__errorMsg_UnsupportedAccelerator, E_FAIL);
  }
  void *kernel = Kalmar::mcw_cxxamp_get_kernel<Kernel>(av.pQueue, f);
  allocator.setStaticGroupSegmentSize(av.pQueue->GetGroupSegmentSize(kernel));
  return completion_future(Kalmar::mcw_cxxamp_execute_kernel_with_dynamic_group_memory_async<Kernel, 2>(av.pQueue, ext, tile, f, kernel, allocator.getDynamicGroupSegmentSize()));
#else //if __KALMAR_ACCELERATOR__ != 1
  tiled_index<2> this_is_used_to_instantiate_the_right_index;
  //to ensure functor has right operator() defined
  //this triggers the trampoline code being emitted
  auto foo = &Kernel::__cxxamp_trampoline;
  auto bar = &Kernel::operator();
#endif
}
#pragma clang diagnostic pop


#pragma clang diagnostic push
#pragma clang diagnostic ignored "-Wreturn-type"
#pragma clang diagnostic ignored "-Wunused-variable"
// variants of parallel_for_each that supports runtime allocation of tile static
//3D parallel_for_each, tiled
template <typename Kernel>
__attribute__((noinline,used))
completion_future parallel_for_each(const accelerator_view& av,
                       const tiled_extent<3>& compute_domain,
                       ts_allocator& allocator,
                       const Kernel& f) restrict(cpu,amp) {
#if __KALMAR_ACCELERATOR__ != 1
  // silently return in case the any dimension of the extent is 0
  if (compute_domain[0] == 0 || compute_domain[1] == 0 || compute_domain[2] == 0)
    return completion_future();
  if (compute_domain[0] < 0 || compute_domain[1] < 0 || compute_domain[2] < 0) {
    throw invalid_compute_domain("Extent is less than 0.");
  }
  if (static_cast<size_t>(compute_domain[0]) * static_cast<size_t>(compute_domain[1]) > 4294967295L)
    throw invalid_compute_domain("Extent size too large.");
  if (static_cast<size_t>(compute_domain[1]) * static_cast<size_t>(compute_domain[2]) > 4294967295L)
    throw invalid_compute_domain("Extent size too large.");
  if (static_cast<size_t>(compute_domain[0]) * static_cast<size_t>(compute_domain[2]) > 4294967295L)
    throw invalid_compute_domain("Extent size too large.");
  if (static_cast<size_t>(compute_domain[0]) * static_cast<size_t>(compute_domain[1]) * static_cast<size_t>(compute_domain[2]) > 4294967295L)
    throw invalid_compute_domain("Extent size too large.");
  size_t ext[3] = { static_cast<size_t>(compute_domain[2]),
                    static_cast<size_t>(compute_domain[1]),
                    static_cast<size_t>(compute_domain[0])};
  size_t tile[3] = { static_cast<size_t>(compute_domain.tile_dim[2]),
                     static_cast<size_t>(compute_domain.tile_dim[1]),
                     static_cast<size_t>(compute_domain.tile_dim[0]) };
#if __KALMAR_ACCELERATOR__ == 2 || __KALMAR_CPU__ == 2
  if (CLAMP::is_cpu()) {
      launch_cpu_task(av.pQueue, f, compute_domain);
  } else
#endif
  if (av.get_accelerator().get_device_path() == L"cpu") {
    throw runtime_exception(Kalmar::__errorMsg_UnsupportedAccelerator, E_FAIL);
  }
  void *kernel = Kalmar::mcw_cxxamp_get_kernel<Kernel>(av.pQueue, f);
  allocator.setStaticGroupSegmentSize(av.pQueue->GetGroupSegmentSize(kernel));
  return completion_future(Kalmar::mcw_cxxamp_execute_kernel_with_dynamic_group_memory_async<Kernel, 3>(av.pQueue, ext, tile, f, kernel, allocator.getDynamicGroupSegmentSize()));
#else //if __KALMAR_ACCELERATOR__ != 1
  tiled_index<3> this_is_used_to_instantiate_the_right_index;
  //to ensure functor has right operator() defined
  //this triggers the trampoline code being emitted
  auto foo = &Kernel::__cxxamp_trampoline;
  auto bar = &Kernel::operator();
#endif
}
#pragma clang diagnostic pop

template <typename Kernel>
completion_future parallel_for_each(const extent<1>& compute_domain,
                       ts_allocator& allocator,
                       const Kernel& f) {
  auto que = Kalmar::get_availabe_que(f);
  const accelerator_view av(que);
  return parallel_for_each(av, compute_domain, allocator, f);
}

template <typename Kernel>
completion_future parallel_for_each(const extent<2>& compute_domain,
                       ts_allocator& allocator,
                       const Kernel& f) {
  auto que = Kalmar::get_availabe_que(f);
  const accelerator_view av(que);
  return parallel_for_each(av, compute_domain, allocator, f);
}

template <typename Kernel>
completion_future parallel_for_each(const extent<3>& compute_domain,
                       ts_allocator& allocator,
                       const Kernel& f) {
  auto que = Kalmar::get_availabe_que(f);
  const accelerator_view av(que);
  return parallel_for_each(av, compute_domain, allocator, f);
}

template <typename Kernel>
completion_future parallel_for_each(const tiled_extent<1>& compute_domain,
                       ts_allocator& allocator,
                       const Kernel& f) {
  auto que = Kalmar::get_availabe_que(f);
  const accelerator_view av(que);
  return parallel_for_each(av, compute_domain, allocator, f);
}

template<typename Kernel>
completion_future parallel_for_each(const tiled_extent<2>& compute_domain,
                       ts_allocator& allocator,
                       const Kernel& f) {
  auto que = Kalmar::get_availabe_que(f);
  const accelerator_view av(que);
  return parallel_for_each(av, compute_domain, allocator, f);
}

template<typename Kernel>
completion_future parallel_for_each(const tiled_extent<3>& compute_domain,
                       ts_allocator& allocator,
                       const Kernel& f) {
  auto que = Kalmar::get_availabe_que(f);
  const accelerator_view av(que);
  return parallel_for_each(av, compute_domain, allocator, f);
}

} // namespace hc<|MERGE_RESOLUTION|>--- conflicted
+++ resolved
@@ -96,7 +96,6 @@
         pQueue = other.pQueue;
         return *this;
     }
-<<<<<<< HEAD
 
     /**
      * Returns the queuing mode that this accelerator_view was created with.
@@ -271,160 +270,6 @@
      * Returns AM index via conversion.
      */
     operator am_accelerator_view_t() const { return pQueue->getAMIndex(); }
-=======
-
-    /**
-     * Returns the queuing mode that this accelerator_view was created with.
-     * See "Queuing Mode".
-     *
-     * @return The queuing mode.
-     */
-    queuing_mode get_queuing_mode() const { return pQueue->get_mode(); }
-
-    /**
-     * Returns a boolean value indicating whether the accelerator view when
-     * passed to a parallel_for_each would result in automatic selection of an
-     * appropriate execution target by the runtime. In other words, this is the
-     * accelerator view that will be automatically selected if
-     * parallel_for_each is invoked without explicitly specifying an
-     * accelerator view.
-     *
-     * @return A boolean value indicating if the accelerator_view is the auto
-     *         selection accelerator_view.
-     */
-    // FIXME: dummy implementation now
-    bool get_is_auto_selection() { return false; }
-
-    /**
-     * Returns a 32-bit unsigned integer representing the version number of
-     * this accelerator view. The format of the integer is major.minor, where
-     * the major version number is in the high-order 16 bits, and the minor
-     * version number is in the low-order bits.
-     *
-     * The version of the accelerator view is usually the same as that of the
-     * parent accelerator.
-     */
-    // FIXME: dummy implementation now
-    unsigned int get_version() const { return 0; } 
-
-    /**
-     * Returns the accelerator that this accelerator_view has been created on.
-     */
-    accelerator get_accelerator() const;
-
-    /**
-     * Returns a boolean value indicating whether the accelerator_view supports
-     * debugging through extensive error reporting.
-     *
-     * The is_debug property of the accelerator view is usually same as that of
-     * the parent accelerator.
-     */
-    // FIXME: dummy implementation now
-    bool get_is_debug() const { return 0; } 
-
-    /**
-     * Performs a blocking wait for completion of all commands submitted to the
-     * accelerator view prior to calling wait().
-     */
-    void wait() { pQueue->wait(); }
-
-    /**
-     * Sends the queued up commands in the accelerator_view to the device for
-     * execution.
-     *
-     * An accelerator_view internally maintains a buffer of commands such as
-     * data transfers between the host memory and device buffers, and kernel
-     * invocations (parallel_for_each calls). This member function sends the
-     * commands to the device for processing. Normally, these commands are sent
-     * to the GPU automatically whenever the runtime determines that they need
-     * to be, such as when the command buffer is full or when waiting for 
-     * transfer of data from the device buffers to host memory. The flush 
-     * member function will send the commands manually to the device.
-     *
-     * Calling this member function incurs an overhead and must be used with
-     * discretion. A typical use of this member function would be when the CPU
-     * waits for an arbitrary amount of time and would like to force the
-     * execution of queued device commands in the meantime. It can also be used
-     * to ensure that resources on the accelerator are reclaimed after all
-     * references to them have been removed.
-     *
-     * Because flush operates asynchronously, it can return either before or
-     * after the device finishes executing the buffered commands. However, the
-     * commands will eventually always complete.
-     *
-     * If the queuing_mode is queuing_mode_immediate, this function does
-     * nothing.
-     *
-     * @return None
-     */
-    void flush() { pQueue->flush(); }
-
-    /**
-     * This command inserts a marker event into the accelerator_view's command
-     * queue. This marker is returned as a completion_future object. When all
-     * commands that were submitted prior to the marker event creation have
-     * completed, the future is ready.
-     *
-     * @return A future which can be waited on, and will block until the
-     *         current batch of commands has completed.
-     */
-    completion_future create_marker();
-
-    /**
-     * Compares "this" accelerator_view with the passed accelerator_view object
-     * to determine if they represent the same underlying object.
-     *
-     * @param[in] other The accelerator_view object to be compared against.
-     * @return A boolean value indicating whether the passed accelerator_view
-     *         object is same as "this" accelerator_view.
-     */
-    bool operator==(const accelerator_view& other) const {
-        return pQueue == other.pQueue;
-    }
-
-    /**
-     * Compares "this" accelerator_view with the passed accelerator_view object
-     * to determine if they represent different underlying objects.
-     *
-     * @param[in] other The accelerator_view object to be compared against.
-     * @return A boolean value indicating whether the passed accelerator_view
-     *         object is different from "this" accelerator_view.
-     */
-    bool operator!=(const accelerator_view& other) const { return !(*this == other); }
-
-    /**
-     * Returns the maximum size of tile static area available on this
-     * accelerator view.
-     */
-    size_t get_max_tile_static_size() {
-        return pQueue.get()->getDev()->GetMaxTileStaticSize();
-    }
-
-    /**
-     * Returns the number of pending asynchronous operations on this
-     * accelerator view.
-     */
-    int getPendingAsyncOps() {
-        return pQueue->getPendingAsyncOps();
-    }
-
-    /**
-     * Returns an opaque handle which points to the underlying HSA queue.
-     *
-     * @return An opaque handle of the underlying HSA queue, if the accelerator
-     *         view is based on HSA.  NULL if otherwise.
-     */
-    void* getHSAQueue() {
-        return pQueue->getHSAQueue();
-    }
-
-    /**
-     * Returns if the accelerator view is based on HSA.
-     */
-    bool hasHSAInterOp() {
-        return pQueue->hasHSAInterOp();
-    }
->>>>>>> d5e0aa68
 
 private:
     accelerator_view(std::shared_ptr<Kalmar::KalmarQueue> pQueue) : pQueue(pQueue) {}
@@ -535,30 +380,6 @@
 class accelerator
 {
 public:
-<<<<<<< HEAD
-=======
-    /** @{ */
-    /** 
-     * These are static constant string literals that represent device paths for
-     * known accelerators, or in the case of "default_accelerator", direct the
-     * runtime to choose an accelerator automatically.
-     *
-     * default_accelerator: The string L"default" represents the default
-     * accelerator, which directs the runtime to choose the fastest accelerator
-     * available. The selection criteria are discussed in section 3.2.1 Default
-     * Accelerator.
-     *
-     * cpu_accelerator: The string L"cpu" represents the host system. This
-     * accelerator is used to provide a location for system-allocated memory
-     * such as host arrays and staging arrays. It is not a valid target for
-     * accelerated computations.
-     */
-    static const wchar_t default_accelerator[];
-    static const wchar_t cpu_accelerator[];
-
-    /** @} */
-
->>>>>>> d5e0aa68
     /**
      * Constructs a new accelerator object that represents the default
      * accelerator. This is equivalent to calling the constructor 
@@ -569,11 +390,7 @@
      * The actual accelerator chosen as the default can be affected by calling
      * accelerator::set_default().
      */
-<<<<<<< HEAD
     accelerator() : accelerator(L"default") {}
-=======
-    accelerator() : accelerator(default_accelerator) {}
->>>>>>> d5e0aa68
 
     /**
      * Constructs a new accelerator object that represents the physical device
@@ -818,7 +635,6 @@
       return get_default_view().get_max_tile_static_size();
     }
   
-<<<<<<< HEAD
     /**
      * Returns a vector of all accelerator_view associated with this accelerator.
      */
@@ -830,21 +646,13 @@
         }
         return result;
     }
-=======
->>>>>>> d5e0aa68
 private:
     accelerator(Kalmar::KalmarDevice* pDev) : pDev(pDev) {}
     friend class accelerator_view;
     Kalmar::KalmarDevice* pDev;
 };
 
-<<<<<<< HEAD
 inline accelerator accelerator_view::get_accelerator() const { return pQueue->getDev(); }
-=======
-// FIXME: this will cause troubles later in separated compilation
-const wchar_t accelerator::cpu_accelerator[] = L"cpu";
-const wchar_t accelerator::default_accelerator[] = L"default";
->>>>>>> d5e0aa68
 
 // ------------------------------------------------------------------------
 // completion_future
@@ -1361,7 +1169,6 @@
     }
     extent& operator+=(const index<N>& idx) restrict(amp,cpu) {
         base_.operator+=(idx.base_);
-<<<<<<< HEAD
         return *this;
     }
     extent& operator-=(const index<N>& idx) restrict(amp,cpu) {
@@ -1400,46 +1207,6 @@
         base_.operator%=(value);
         return *this;
     }
-=======
-        return *this;
-    }
-    extent& operator-=(const index<N>& idx) restrict(amp,cpu) {
-        base_.operator-=(idx.base_);
-        return *this;
-    }
-
-    /** @} */
-
-    /** @{ */
-    /**
-     * For a given operator @f$\oplus@f$, produces the same effect as
-     * (*this) = (*this) @f$\oplus@f$ value
-     *
-     * The return value is "*this".
-     *
-     * @param[in] value The right-hand int of the arithmetic operation.
-     */
-    extent& operator+=(int value) restrict(amp,cpu) {
-        base_.operator+=(value);
-        return *this;
-    }
-    extent& operator-=(int value) restrict(amp,cpu) {
-        base_.operator-=(value);
-        return *this;
-    }
-    extent& operator*=(int value) restrict(amp,cpu) {
-        base_.operator*=(value);
-        return *this;
-    }
-    extent& operator/=(int value) restrict(amp,cpu) {
-        base_.operator/=(value);
-        return *this;
-    }
-    extent& operator%=(int value) restrict(amp,cpu) {
-        base_.operator%=(value);
-        return *this;
-    }
->>>>>>> d5e0aa68
 
     /** @} */
 
@@ -2161,11 +1928,7 @@
      * @param[in] other An object of type tiled_index from which to initialize
      *                  this.
      */
-<<<<<<< HEAD
     tiled_index(const tiled_index& other) restrict(amp,cpu) : global(other.global), local(other.local), tile(other.tile), tile_origin(other.tile_origin), barrier(other.barrier), tile_dim(other.dim) {}
-=======
-    tiled_index(const tiled_index& other) restrict(amp,cpu) : global(other.global), local(other.local), tile(other.tile), tile_origin(other.tile_origin), barrier(other.barrier) {}
->>>>>>> d5e0aa68
 
     /**
      * An index of rank 1, 2, or 3 that represents the global index within an
@@ -2197,14 +1960,11 @@
     const tile_barrier barrier;
 
     /**
-<<<<<<< HEAD
      * An index of rank 1, 2, 3 that represents the size of the tile.
      */
     const index<3> tile_dim;
 
     /**
-=======
->>>>>>> d5e0aa68
      * Implicit conversion operator that converts a tiled_index<N> into
      * an index<N>. The implicit conversion converts to the .global index
      * member.
@@ -2229,12 +1989,8 @@
           tile(index<3>(amp_get_group_id(2), amp_get_group_id(1), amp_get_group_id(0))),
           tile_origin(index<3>(amp_get_global_id(2) - amp_get_local_id(2),
                                amp_get_global_id(1) - amp_get_local_id(1),
-<<<<<<< HEAD
                                amp_get_global_id(0) - amp_get_local_id(0))),
           tile_dim(index<3>(amp_get_local_size(2), amp_get_local_size(1), amp_get_local_size(0)))
-=======
-                               amp_get_global_id(0) - amp_get_local_id(0)))
->>>>>>> d5e0aa68
 #elif __KALMAR__ACCELERATOR__ == 2 || __KALMAR_CPU__ == 2
     __attribute__((always_inline)) tiled_index() restrict(amp,cpu)
 #else
@@ -2271,11 +2027,7 @@
      * @param[in] other An object of type tiled_index from which to initialize
      *                  this.
      */
-<<<<<<< HEAD
     tiled_index(const tiled_index& other) restrict(amp,cpu) : global(other.global), local(other.local), tile(other.tile), tile_origin(other.tile_origin), barrier(other.barrier), tile_dim(other.tile_dim) {}
-=======
-    tiled_index(const tiled_index& other) restrict(amp,cpu) : global(other.global), local(other.local), tile(other.tile), tile_origin(other.tile_origin), barrier(other.barrier) {}
->>>>>>> d5e0aa68
 
     /**
      * An index of rank 1, 2, or 3 that represents the global index within an
@@ -2307,14 +2059,11 @@
     const tile_barrier barrier;
 
     /**
-<<<<<<< HEAD
      * An index of rank 1, 2, 3 that represents the size of the tile.
      */
     const index<1> tile_dim;
 
     /**
-=======
->>>>>>> d5e0aa68
      * Implicit conversion operator that converts a tiled_index<N> into
      * an index<N>. The implicit conversion converts to the .global index
      * member.
@@ -2337,12 +2086,8 @@
         : global(index<1>(amp_get_global_id(0))),
           local(index<1>(amp_get_local_id(0))),
           tile(index<1>(amp_get_group_id(0))),
-<<<<<<< HEAD
           tile_origin(index<1>(amp_get_global_id(0) - amp_get_local_id(0))),
           tile_dim(index<1>(amp_get_local_size(0)))
-=======
-          tile_origin(index<1>(amp_get_global_id(0) - amp_get_local_id(0)))
->>>>>>> d5e0aa68
 #elif __KALMAR__ACCELERATOR__ == 2 || __KALMAR_CPU__ == 2
     __attribute__((always_inline)) tiled_index() restrict(amp,cpu)
 #else
@@ -2378,11 +2123,7 @@
      * @param[in] other An object of type tiled_index from which to initialize
      *                  this.
      */
-<<<<<<< HEAD
     tiled_index(const tiled_index& other) restrict(amp,cpu) : global(other.global), local(other.local), tile(other.tile), tile_origin(other.tile_origin), barrier(other.barrier), tile_dim(other.tile_dim) {}
-=======
-    tiled_index(const tiled_index& other) restrict(amp,cpu) : global(other.global), local(other.local), tile(other.tile), tile_origin(other.tile_origin), barrier(other.barrier) {}
->>>>>>> d5e0aa68
 
     /**
      * An index of rank 1, 2, or 3 that represents the global index within an
@@ -2414,14 +2155,11 @@
     const tile_barrier barrier;
 
     /**
-<<<<<<< HEAD
      * An index of rank 1, 2, 3 that represents the size of the tile.
      */
     const index<2> tile_dim;
 
     /**
-=======
->>>>>>> d5e0aa68
      * Implicit conversion operator that converts a tiled_index<N> into
      * an index<N>. The implicit conversion converts to the .global index
      * member.
@@ -2436,10 +2174,6 @@
 #if __KALMAR_ACCELERATOR__ == 2 || __KALMAR_CPU__ == 2
     __attribute__((always_inline)) tiled_index(int a0, int a1, int b0, int b1, int c0, int c1, tile_barrier& pb) restrict(amp,cpu)
         : global(a1, a0), local(b1, b0), tile(c1, c0), tile_origin(a1 - b1, a0 - b0), barrier(pb) {}
-<<<<<<< HEAD
->>>>>>> [doc] supply documentation to hc::tiled_index
-=======
->>>>>>> d5e0aa68
 #endif
 
     __attribute__((annotate("__cxxamp_opencl_index")))
@@ -2449,12 +2183,8 @@
           local(index<2>(amp_get_local_id(1), amp_get_local_id(0))),
           tile(index<2>(amp_get_group_id(1), amp_get_group_id(0))),
           tile_origin(index<2>(amp_get_global_id(1) - amp_get_local_id(1),
-<<<<<<< HEAD
                                amp_get_global_id(0) - amp_get_local_id(0))),
           tile_dim(index<2>(amp_get_local_size(1), amp_get_local_size(0)))
-=======
-                               amp_get_global_id(0) - amp_get_local_id(0)))
->>>>>>> d5e0aa68
 #elif __KALMAR__ACCELERATOR__ == 2 || __KALMAR_CPU__ == 2
     __attribute__((always_inline)) tiled_index() restrict(amp,cpu)
 #else
@@ -3380,7 +3110,6 @@
     const T& operator()(int i0, int i1, int i2) const restrict(amp,cpu) {
         return (*this)[index<3>(i0, i1, i2)];
     }
-<<<<<<< HEAD
 
     /** @{ */
     /**
@@ -3416,43 +3145,6 @@
             return (*this)[i0];
         }
 
-=======
-
-    /** @{ */
-    /**
-     * This overload is defined for array<T,N> where @f$N \ge 2@f$.
-     * This mode of indexing is equivalent to projecting on the
-     * most-significant dimension. It allows C-style indexing. For example:
-     *
-     * @code{.cpp}
-     * array<float,4> myArray(myExtents, …);
-     * myArray[index<4>(5,4,3,2)] = 7;
-     * assert(myArray[5][4][3][2] == 7);
-     * @endcode
-     *
-     * @param i0 An integer that is the index into the most-significant
-     *           dimension of this array.
-     * @return Returns an array_view whose dimension is one lower than that of
-     *         this array.
-     */
-    typename array_projection_helper<T, N>::result_type
-        operator[] (int i) restrict(amp,cpu) {
-            return array_projection_helper<T, N>::project(*this, i);
-        }
-    typename array_projection_helper<T, N>::result_type
-        operator()(int i0) restrict(amp,cpu) {
-            return (*this)[i0];
-        }
-    typename array_projection_helper<T, N>::const_result_type
-        operator[] (int i) const restrict(amp,cpu) {
-            return array_projection_helper<T, N>::project(*this, i);
-        }
-    typename array_projection_helper<T, N>::const_result_type
-        operator()(int i0) const restrict(amp,cpu) {
-            return (*this)[i0];
-        }
-
->>>>>>> d5e0aa68
     /** @} */
 
     /** @{ */
@@ -4045,19 +3737,11 @@
         T *ptr = reinterpret_cast<T*>(cache.get() + offset);
         return ptr[Kalmar::amp_helper<N, index<N>, hc::extent<N>>::flatten(idx + index_base, extent_base)];
     }
-<<<<<<< HEAD
 
     T& operator()(const index<N>& idx) const restrict(amp,cpu) {
         return (*this)[idx];
     }
 
-=======
-
-    T& operator()(const index<N>& idx) const restrict(amp,cpu) {
-        return (*this)[idx];
-    }
-
->>>>>>> d5e0aa68
     /** @} */
 
     /**
@@ -4239,21 +3923,12 @@
             array_view<T, K> av(cache, viewExtent, offset + index_base[0]);
             return av;
         }
-<<<<<<< HEAD
 
     ~array_view() restrict(amp,cpu) {}
 
     // FIXME: the following functions could be considered to move to private
     const acc_buffer_t& internal() const restrict(amp,cpu) { return cache; }
 
-=======
-
-    ~array_view() restrict(amp,cpu) {}
-
-    // FIXME: the following functions could be considered to move to private
-    const acc_buffer_t& internal() const restrict(amp,cpu) { return cache; }
-
->>>>>>> d5e0aa68
     int get_offset() const restrict(amp,cpu) { return offset; }
 
     index<N> get_index_base() const restrict(amp,cpu) { return index_base; }
