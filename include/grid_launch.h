--- conflicted
+++ resolved
@@ -2,18 +2,11 @@
 
 #include <stdint.h>
 
-<<<<<<< HEAD
-=======
-//#include <hc.hpp>
->>>>>>> d5184634
 namespace hc{
 class completion_future;
 class accelerator_view;
 }
-<<<<<<< HEAD
-=======
 
->>>>>>> d5184634
 
 typedef struct gl_dim3
 {
