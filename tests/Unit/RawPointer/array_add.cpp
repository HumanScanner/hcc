
// RUN: %hc %s -o %t.out && %t.out

#include <iostream>
#include <random>
<<<<<<< HEAD
#include <hc/hc.hpp>
=======
#include <hc.hpp>
>>>>>>> 29a3fd5a

// added for checking HSA profile
#include <hc/hc.hpp>

// test C++AMP with fine-grained SVM
// requires HSA Full Profile to operate successfully

bool test() {
  // define inputs and output
  const int vecSize = 2048;

  int table_a[vecSize];
  int table_b[vecSize];
  int table_c[vecSize];
  int *p_a = &table_a[0];
  int *p_b = &table_b[0];
  int *p_c = &table_c[0];

  // initialize test data
  std::random_device rd;
  std::uniform_int_distribution<int32_t> int_dist;
  for (int i = 0; i < vecSize; ++i) {
    table_a[i] = int_dist(rd);
    table_b[i] = int_dist(rd);
  }

  // launch kernel
  hc::extent<1> e(vecSize);
  parallel_for_each(
    e,
    [=](hc::index<1> idx) [[hc]] {

      p_c[idx[0]] = p_a[idx[0]] + p_b[idx[0]];

  });

  // verify
  int error = 0;
  for(unsigned i = 0; i < vecSize; i++) {
    error += table_c[i] - (table_a[i] + table_b[i]);
  }
  if (error == 0) {
    std::cout << "Verify success!\n";
  } else {
    std::cout << "Verify failed!\n";
  }

  return (error == 0);
}

int main() {
  bool ret = true;

  // only conduct the test in case we are running on a HSA full profile stack
  hc::accelerator acc;
  if (acc.is_hsa_accelerator() &&
      acc.get_profile() == hc::accelerator_profile_full) {
    ret &= test();
  }

  return !(ret == true);
}

<|MERGE_RESOLUTION|>--- conflicted
+++ resolved
@@ -3,11 +3,6 @@
 
 #include <iostream>
 #include <random>
-<<<<<<< HEAD
-#include <hc/hc.hpp>
-=======
-#include <hc.hpp>
->>>>>>> 29a3fd5a
 
 // added for checking HSA profile
 #include <hc/hc.hpp>
