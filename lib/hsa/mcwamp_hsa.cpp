--- conflicted
+++ resolved
@@ -47,28 +47,9 @@
     #include <cxxabi.h>
 #endif
 
-<<<<<<< HEAD
 #ifndef KALMAR_DEBUG
     #define KALMAR_DEBUG (0)
 #endif
-=======
-#include <hsa/hsa.h>
-#include <hsa/hsa_ext_finalize.h>
-#include <hsa/hsa_ext_amd.h>
-#include <hsa/amd_hsa_kernel_code.h>
-#include <hsa/hsa_ven_amd_loader.h>
-
-#include "kalmar_runtime.h"
-#include "kalmar_aligned_alloc.h"
-
-#include "hc_am_internal.hpp"
-#include "unpinned_copy_engine.h"
-#include "hc_rt_debug.h"
-#include "hc_printf.hpp"
-
-#include <time.h>
-#include <iomanip>
->>>>>>> 2b0f663c
 
 #define CHECK_OLDER_COMPLETE 0
 
@@ -1102,34 +1083,7 @@
 
     uint64_t getEndTimestamp() override;
 
-<<<<<<< HEAD
     const hsa_kernel_dispatch_packet_t& getAql() const { return aql_; };
-=======
-    const hsa_kernel_dispatch_packet_t &getAql() const { return aql; };
-
-private:
-    template <typename T>
-    hsa_status_t pushArgPrivate(T val) {
-        /* add padding if necessary */
-        int padding_size = (arg_vec.size() % sizeof(T)) ? (sizeof(T) - (arg_vec.size() % sizeof(T))) : 0;
-        DBOUT(DB_KERNARG, "push " << (sizeof(T) + padding_size) << " bytes into kernarg: ");
-
-        for (size_t i = 0; i < padding_size; ++i) {
-            arg_vec.push_back((uint8_t)0x00);
-            DBOUT(DB_KERNARG, std::hex << std::setw(2) << std::setfill('0') << 0x00 << " ");
-        }
-        uint8_t* ptr = static_cast<uint8_t*>(static_cast<void*>(&val));
-        for (size_t i = 0; i < sizeof(T); ++i) {
-            arg_vec.push_back(ptr[i]);
-            DBOUT(DB_KERNARG, std::hex << std::setw(2) << std::setfill('0') << +ptr[i] << " ");
-        }
-        DBOUT(DB_KERNARG, std::endl);
-
-        arg_count++;
-        return HSA_STATUS_SUCCESS;
-    }
-
->>>>>>> 2b0f663c
 }; // end of HSADispatch
 
 //-----
