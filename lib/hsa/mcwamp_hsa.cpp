//
// This file is distributed under the University of Illinois Open Source
// License. See LICENSE.TXT for details.
//
//===----------------------------------------------------------------------===//

// Kalmar Runtime implementation (HSA version)

#include <cassert>
#include <chrono>
#include <cstdio>
#include <cstdlib>
#include <cstring>
#include <fstream>
#include <future>
#include <iostream>
#include <map>
#include <mutex>
#include <sstream>
#include <string>
#include <thread>
#include <utility>
#include <vector>
#include <algorithm>

#include <hsa/hsa.h>
#include <hsa/hsa_ext_finalize.h>
#include <hsa/hsa_ext_amd.h>
#include <hsa/amd_hsa_kernel_code.h>
#include <hsa/hsa_ven_amd_loader.h>

#include <hcc/kalmar_runtime.h>
#include <hcc/kalmar_aligned_alloc.h>

#include <hc_am.hpp>

#include "unpinned_copy_engine.h"

#include <time.h>
#include <iomanip>

#define KALMAR_DEBUG (0)
#ifndef KALMAR_DEBUG
#define KALMAR_DEBUG (0)
#endif

#ifndef KALMAR_DEBUG_ASYNC_COPY
#define KALMAR_DEBUG_ASYNC_COPY (0)
#endif

// Macro for prettier debug messages, use like:
// DBOUT(" Something happenedd" << myId() << " i= " << i << "\n");
#if KALMAR_DEBUG
  #define DBOUT( x )  std::cerr << x
#else
  #define DBOUT( x )
#endif

/////////////////////////////////////////////////
// kernel dispatch speed optimization flags
/////////////////////////////////////////////////

// size of default kernarg buffer in the kernarg pool in HSAContext
// default set as 128
#define KERNARG_BUFFER_SIZE (128)

// number of pre-allocated kernarg buffers in HSAContext
// default set as 64 (pre-allocating 64 of kernarg buffers in the pool)
#define KERNARG_POOL_SIZE (64)

// number of pre-allocated HSA signals in HSAContext
// default set as 64 (pre-allocating 64 HSA signals)
#define SIGNAL_POOL_SIZE (64) //

// Maximum number of inflight commands sent to a single queue.
// If limit is exceeded, HCC will force a queue wait to reclaim
// resources (signals, kernarg)
// MUST be a power of 2.
#define MAX_INFLIGHT_COMMANDS_PER_QUEUE  512

// threshold to clean up finished kernel in HSAQueue.asyncOps
// default set as 1024
#define ASYNCOPS_VECTOR_GC_SIZE (1024)


//---
// Environment variables:
int HCC_PRINT_ENV=0;

int HCC_UNPINNED_COPY_MODE = UnpinnedCopyEngine::ChooseBest;

// Copy thresholds, in KB.  These are used for "choose-best" copy mode.
long int HCC_H2D_STAGING_THRESHOLD    = 64;
long int HCC_H2D_PININPLACE_THRESHOLD = 4096;
long int HCC_D2H_PININPLACE_THRESHOLD = 1024;

int HCC_SERIALIZE_KERNEL = 0;
int HCC_SERIALIZE_COPY = 0;

int HCC_OPT_FLUSH=0;

#define DB_SYNC 0x2
unsigned HCC_DB = 0;

int HCC_MAX_QUEUES = 1024;



#define HSA_BARRIER_DEP_SIGNAL_CNT (5)


// synchronization for copy commands in the same stream, regardless of command type.
// Add a signal dependencies between async copies -
// so completion signal from prev command used as input dep to next.
// If FORCE_SIGNAL_DEP_BETWEEN_COPIES=0 then data copies of the same kind (H2H, H2D, D2H, D2D)
// are assumed to be implicitly ordered.
// ROCR 1.2 runtime implementation currently provides this guarantee when using SDMA queues and compute shaders.
#define FORCE_SIGNAL_DEP_BETWEEN_COPIES (0)

// cutoff size used in FNV-1a hash function
// default set as 768, this is a heuristic value
// which is larger than HSA BrigModuleHeader and AMD GCN ISA header (Elf64_Ehdr)
#define FNV1A_CUTOFF_SIZE (768)

#define CASE_STRING(X)  case X: case_string = #X ;break;

static const char* getHcCommandKindString(Kalmar::hcCommandKind k) {
    const char* case_string;

    switch(k) {
        using namespace Kalmar;
        CASE_STRING(hcCommandInvalid);
        CASE_STRING(hcMemcpyHostToHost);
        CASE_STRING(hcMemcpyHostToDevice);
        CASE_STRING(hcMemcpyDeviceToHost);
        CASE_STRING(hcMemcpyDeviceToDevice);
        CASE_STRING(hcCommandKernel);
        CASE_STRING(hcCommandMarker);
        default: case_string = "Unknown command type";
    };
    return case_string;
};

static const char* getHSAErrorString(hsa_status_t s) {

    const char* case_string;
    switch(s) {
        CASE_STRING(HSA_STATUS_ERROR);
        CASE_STRING(HSA_STATUS_ERROR_INVALID_ARGUMENT);
        CASE_STRING(HSA_STATUS_ERROR_INVALID_QUEUE_CREATION);
        CASE_STRING(HSA_STATUS_ERROR_INVALID_ALLOCATION);
        CASE_STRING(HSA_STATUS_ERROR_INVALID_AGENT);
        CASE_STRING(HSA_STATUS_ERROR_INVALID_REGION);
        CASE_STRING(HSA_STATUS_ERROR_INVALID_SIGNAL);
        CASE_STRING(HSA_STATUS_ERROR_INVALID_QUEUE);
        CASE_STRING(HSA_STATUS_ERROR_OUT_OF_RESOURCES);
        CASE_STRING(HSA_STATUS_ERROR_INVALID_PACKET_FORMAT);
        CASE_STRING(HSA_STATUS_ERROR_RESOURCE_FREE);
        CASE_STRING(HSA_STATUS_ERROR_NOT_INITIALIZED);
        CASE_STRING(HSA_STATUS_ERROR_REFCOUNT_OVERFLOW);
        CASE_STRING(HSA_STATUS_ERROR_INCOMPATIBLE_ARGUMENTS);
        CASE_STRING(HSA_STATUS_ERROR_INVALID_INDEX);
        CASE_STRING(HSA_STATUS_ERROR_INVALID_ISA);
        CASE_STRING(HSA_STATUS_ERROR_INVALID_ISA_NAME);
        CASE_STRING(HSA_STATUS_ERROR_INVALID_CODE_OBJECT);
        CASE_STRING(HSA_STATUS_ERROR_INVALID_EXECUTABLE);
        CASE_STRING(HSA_STATUS_ERROR_FROZEN_EXECUTABLE);
        CASE_STRING(HSA_STATUS_ERROR_INVALID_SYMBOL_NAME);
        CASE_STRING(HSA_STATUS_ERROR_VARIABLE_ALREADY_DEFINED);
        CASE_STRING(HSA_STATUS_ERROR_VARIABLE_UNDEFINED);
        CASE_STRING(HSA_STATUS_ERROR_EXCEPTION);
        default: case_string = "Unknown Error Code";
    };
    return case_string;
}

#define STATUS_CHECK(s,line) if (s != HSA_STATUS_SUCCESS && s != HSA_STATUS_INFO_BREAK) {\
    const char* error_string = getHSAErrorString(s);\
		printf("### HCC STATUS_CHECK Error: %s (0x%x) at file:%s line:%d\n", error_string, s, __FILE__, line);\
                assert(HSA_STATUS_SUCCESS == hsa_shut_down());\
		abort();\
	}

#define STATUS_CHECK_SYMBOL(s,symbol,line) if (s != HSA_STATUS_SUCCESS && s != HSA_STATUS_INFO_BREAK) {\
    const char* error_string = getHSAErrorString(s);\
		printf("### HCC STATUS_CHECK_SYMBOL Error: %s (0x%x), symbol name:%s at file:%s line:%d\n", error_string, s, (symbol)!=nullptr?symbol:(const char*)"is a nullptr", __FILE__, line);\
                assert(HSA_STATUS_SUCCESS == hsa_shut_down());\
		abort();\
	}


// debug function to dump information on an HSA agent
static void dumpHSAAgentInfo(hsa_agent_t agent, const char* extra_string = (const char*)"") {
  hsa_status_t status;
  char name[64] = {0};
  status = hsa_agent_get_info(agent, HSA_AGENT_INFO_NAME, name);
  STATUS_CHECK(status, __LINE__);

  uint32_t node = 0;
  status = hsa_agent_get_info(agent, HSA_AGENT_INFO_NODE, &node);
  STATUS_CHECK(status, __LINE__);

  wchar_t path_wchar[128] {0};
  swprintf(path_wchar, 128, L"%s%u", name, node);

  printf("Dump Agent Info (%s)\n",extra_string);
  printf("\t Agent: ");
  std::wcerr  << path_wchar << L"\n";

  return;
}


namespace Kalmar {

enum class HCCRuntimeStatus{

  // No error
  HCCRT_STATUS_SUCCESS = 0x0,

  // A generic error
  HCCRT_STATUS_ERROR = 0x2000,

  // The maximum number of outstanding AQL packets in a queue has been reached
  HCCRT_STATUS_ERROR_COMMAND_QUEUE_OVERFLOW = 0x2001
};

const char* getHCCRuntimeStatusMessage(const HCCRuntimeStatus status) {
  const char* message = nullptr;
  switch(status) {
    //HCCRT_CASE_STATUS_STRING(HCCRT_STATUS_SUCCESS,"Success");
    case HCCRuntimeStatus::HCCRT_STATUS_SUCCESS:
      message = "Success"; break;
    case HCCRuntimeStatus::HCCRT_STATUS_ERROR:
      message = "Generic error"; break;
    case HCCRuntimeStatus::HCCRT_STATUS_ERROR_COMMAND_QUEUE_OVERFLOW:
      message = "Command queue overflow"; break;
    default:
      message = "Unknown error code"; break;
  };
  return message;
}

inline static void checkHCCRuntimeStatus(const HCCRuntimeStatus status, const unsigned int line, hsa_queue_t* q=nullptr) {
  if (status != HCCRuntimeStatus::HCCRT_STATUS_SUCCESS) {
    printf("### HCC runtime error: %s at line:%d\n", getHCCRuntimeStatusMessage(status), line);
    if (q != nullptr)
      assert(HSA_STATUS_SUCCESS == hsa_queue_destroy(q));
    assert(HSA_STATUS_SUCCESS == hsa_shut_down());
    exit(-1);
  }
}

} // namespace Kalmar



extern "C" void PushArgImpl(void *ker, int idx, size_t sz, const void *v);
extern "C" void PushArgPtrImpl(void *ker, int idx, size_t sz, const void *v);

// forward declaration
namespace Kalmar {
class HSAQueue;
class HSADevice;
} // namespace Kalmar

///
/// kernel compilation / kernel launching
///

/// modeling of HSA executable
class HSAExecutable {
private:
    hsa_code_object_t hsaCodeObject;
    hsa_executable_t hsaExecutable;
    friend class HSAKernel;
    friend class Kalmar::HSADevice;

public:
    HSAExecutable(hsa_executable_t _hsaExecutable,
                  hsa_code_object_t _hsaCodeObject) :
        hsaExecutable(_hsaExecutable),
        hsaCodeObject(_hsaCodeObject) {}

    ~HSAExecutable() {
      hsa_status_t status;

#if KALMAR_DEBUG
      std::cerr << "HSAExecutable::~HSAExecutable\n";
#endif

      status = hsa_executable_destroy(hsaExecutable);
      STATUS_CHECK(status, __LINE__);

      status = hsa_code_object_destroy(hsaCodeObject);
      STATUS_CHECK(status, __LINE__);
    }

    template<typename T>
    void setSymbolToValue(const char* symbolName, T value) {
        hsa_status_t status;

        // get symbol
        hsa_executable_symbol_t symbol;
        hsa_agent_t agent;
        status = hsa_executable_get_symbol(hsaExecutable, NULL, symbolName, agent, 0, &symbol);
        STATUS_CHECK_SYMBOL(status, symbolName, __LINE__);

        // get address of symbol
        uint64_t symbol_address;
        status = hsa_executable_symbol_get_info(symbol,
                                                HSA_EXECUTABLE_SYMBOL_INFO_VARIABLE_ADDRESS,
                                                &symbol_address);
        STATUS_CHECK(status, __LINE__);

        // set the value of symbol
        T* symbol_ptr = (T*)symbol_address;
        *symbol_ptr = value;
    }
};

class HSAKernel {
private:
    std::string kernelName;
    HSAExecutable* executable;
    uint64_t kernelCodeHandle;
    hsa_executable_symbol_t hsaExecutableSymbol;
    uint32_t static_group_segment_size;
    uint32_t private_segment_size;
    uint16_t workitem_vgpr_count;
    friend class HSADispatch;

public:
    HSAKernel(std::string &_kernelName, HSAExecutable* _executable,
              hsa_executable_symbol_t _hsaExecutableSymbol,
              uint64_t _kernelCodeHandle) :
        kernelName(_kernelName),
        executable(_executable),
        hsaExecutableSymbol(_hsaExecutableSymbol),
        kernelCodeHandle(_kernelCodeHandle) {

        hsa_status_t status =
            hsa_executable_symbol_get_info(
                _hsaExecutableSymbol,
                HSA_EXECUTABLE_SYMBOL_INFO_KERNEL_GROUP_SEGMENT_SIZE,
                &this->static_group_segment_size);
        STATUS_CHECK(status, __LINE__);

        status =
            hsa_executable_symbol_get_info(
                _hsaExecutableSymbol,
                HSA_EXECUTABLE_SYMBOL_INFO_KERNEL_PRIVATE_SEGMENT_SIZE,
                &this->private_segment_size);
        STATUS_CHECK(status, __LINE__);

        workitem_vgpr_count = 0;

        hsa_ven_amd_loader_1_00_pfn_t ext_table = {nullptr};
        status = hsa_system_get_extension_table(HSA_EXTENSION_AMD_LOADER, 1, 0, &ext_table);
        STATUS_CHECK(status, __LINE__);

        if (nullptr != ext_table.hsa_ven_amd_loader_query_host_address) {
            const amd_kernel_code_t* akc = nullptr;
            status = ext_table.hsa_ven_amd_loader_query_host_address(reinterpret_cast<const void*>(kernelCodeHandle), reinterpret_cast<const void**>(&akc));
            STATUS_CHECK(status, __LINE__);

            workitem_vgpr_count = akc->workitem_vgpr_count;
        }
    }

    ~HSAKernel() {
#if KALMAR_DEBUG
      std::cerr << "HSAKernel::~HSAKernel\n";
#endif
    }
}; // end of HSAKernel

class HSACopy : public Kalmar::KalmarAsyncOp {
private:
    hsa_signal_t signal;
    int signalIndex;
    bool isSubmitted;
    hsa_wait_state_t waitMode;

    std::shared_future<void>* future;


    // If copy is dependent on another operation, record reference here.
    // keep a reference which prevents those ops from being deleted until this op is deleted.
    std::shared_ptr<KalmarAsyncOp> depAsyncOp;

    Kalmar::HSAQueue* hsaQueue;
    const Kalmar::HSADevice* copyDevice;  // Which device did the copy.

    // source pointer
    const void* src;


    // destination pointer
    void* dst;

    // bytes to be copied
    size_t sizeBytes;


public:
    std::shared_future<void>* getFuture() override { return future; }
    const Kalmar::HSADevice* getCopyDevice() { return copyDevice; } ;  // Which device did the copy.

    void* getNativeHandle() override { return &signal; }

    void setWaitMode(Kalmar::hcWaitMode mode) override {
        switch (mode) {
            case Kalmar::hcWaitModeBlocked:
                waitMode = HSA_WAIT_STATE_BLOCKED;
            break;
            case Kalmar::hcWaitModeActive:
                waitMode = HSA_WAIT_STATE_ACTIVE;
            break;
        }
    }

    bool isReady() override {
        return (hsa_signal_load_acquire(signal) == 0);
    }


    // Copy mode will be set later on.
    // HSA signals would be waited in HSA_WAIT_STATE_ACTIVE by default for HSACopy instances
    HSACopy(const void* src_, void* dst_, size_t sizeBytes_) : KalmarAsyncOp(Kalmar::hcCommandInvalid),
        isSubmitted(false), future(nullptr), depAsyncOp(nullptr), hsaQueue(nullptr), copyDevice(nullptr), waitMode(HSA_WAIT_STATE_ACTIVE),
        src(src_), dst(dst_),
        sizeBytes(sizeBytes_),
        signalIndex(-1) {
#if KALMAR_DEBUG
        std::cerr << "HSACopy::HSACopy(" << src_ << ", " << dst_ << ", " << sizeBytes_ << ")\n";
#endif
    }


    ~HSACopy() {
#if KALMAR_DEBUG
        std::cerr << "HSACopy::~HSACopy()\n";
#endif
        if (isSubmitted) {
            hsa_status_t status = HSA_STATUS_SUCCESS;
            status = waitComplete();
            STATUS_CHECK(status, __LINE__);
        }
        dispose();
    }

    hsa_status_t enqueueAsyncCopyCommand(Kalmar::HSAQueue*, const Kalmar::HSADevice *copyDevice, const hc::AmPointerInfo &srcPtrInfo, const hc::AmPointerInfo &dstPtrInfo);

    // wait for the async copy to complete
    hsa_status_t waitComplete();

    void dispose();

    uint64_t getTimestampFrequency() override {
        // get system tick frequency
        uint64_t timestamp_frequency_hz = 0L;
        hsa_system_get_info(HSA_SYSTEM_INFO_TIMESTAMP_FREQUENCY, &timestamp_frequency_hz);
        return timestamp_frequency_hz;
    }

    uint64_t getBeginTimestamp() override;

    uint64_t getEndTimestamp() override;

    // synchronous version of copy
    void syncCopy(Kalmar::HSAQueue*);
    void syncCopyExt(Kalmar::HSAQueue *hsaQueue, hc::hcCommandKind copyDir,
                     const hc::AmPointerInfo &srcPtrInfo, const hc::AmPointerInfo &dstPtrInfo,
                     const Kalmar::HSADevice *copyDevice, bool forceUnpinnedCopy);


private:
  hsa_status_t hcc_memory_async_copy(const Kalmar::HSADevice *copyDevice, void *dst, const void *src, size_t sizeBytes,
                                      int depSignalCnt, const hsa_signal_t *depSignals,
                                      hsa_signal_t completion_signal);

}; // end of HSACopy

class HSABarrier : public Kalmar::KalmarAsyncOp {
private:
    hsa_signal_t signal;
    int signalIndex;
    bool isDispatched;
    hsa_wait_state_t waitMode;

    std::shared_future<void>* future;

    Kalmar::HSAQueue* hsaQueue;

    // prior dependencies
    // maximum up to 5 prior dependencies could be associated with one
    // HSABarrier instance
    int depCount;

    // array of all operations that this op depends on.
    // This array keeps a reference which prevents those ops from being deleted until this op is deleted.
    std::shared_ptr<KalmarAsyncOp> depAsyncOps [HSA_BARRIER_DEP_SIGNAL_CNT];

public:
    std::shared_future<void>* getFuture() override { return future; }

    void* getNativeHandle() override { return &signal; }

    void setWaitMode(Kalmar::hcWaitMode mode) override {
        switch (mode) {
            case Kalmar::hcWaitModeBlocked:
                waitMode = HSA_WAIT_STATE_BLOCKED;
            break;
            case Kalmar::hcWaitModeActive:
                waitMode = HSA_WAIT_STATE_ACTIVE;
            break;
        }
    }

    bool isReady() override {
        return (hsa_signal_load_acquire(signal) == 0);
    }

    // default constructor
    // 0 prior dependency
    HSABarrier() : KalmarAsyncOp(Kalmar::hcCommandMarker), isDispatched(false), future(nullptr), hsaQueue(nullptr), waitMode(HSA_WAIT_STATE_BLOCKED), depCount(0) {}

    // constructor with 1 prior depedency
    HSABarrier(std::shared_ptr <Kalmar::KalmarAsyncOp> dependent_op) : KalmarAsyncOp(Kalmar::hcCommandMarker), isDispatched(false), future(nullptr), hsaQueue(nullptr), waitMode(HSA_WAIT_STATE_BLOCKED), depCount(1) {
        depAsyncOps[0] = dependent_op;
    }

    // constructor with at most 5 prior dependencies
    HSABarrier(int count, std::shared_ptr <Kalmar::KalmarAsyncOp> *dependent_op_array) : KalmarAsyncOp(Kalmar::hcCommandMarker), isDispatched(false), future(nullptr), hsaQueue(nullptr), waitMode(HSA_WAIT_STATE_BLOCKED), depCount(count) {
        if ((count > 0) && (count <= 5)) {
            for (int i = 0; i < count; ++i) {
                depAsyncOps[i] = dependent_op_array[i];
            }
        } else {
            // throw an exception
            throw Kalmar::runtime_exception("Incorrect number of dependent signals passed to HSABarrier constructor", count);
        }
    }

    ~HSABarrier() {
#if KALMAR_DEBUG
        std::cerr << "HSABarrier::~HSABarrier()\n";
#endif
        if (isDispatched) {
            hsa_status_t status = HSA_STATUS_SUCCESS;
            status = waitComplete();
            STATUS_CHECK(status, __LINE__);
        }
        dispose();
    }


    hsa_status_t enqueueAsync(Kalmar::HSAQueue*, bool forceFlush);

    // wait for the barrier to complete
    hsa_status_t waitComplete();

    void dispose();

    uint64_t getTimestampFrequency() override {
        // get system tick frequency
        uint64_t timestamp_frequency_hz = 0L;
        hsa_system_get_info(HSA_SYSTEM_INFO_TIMESTAMP_FREQUENCY, &timestamp_frequency_hz);
        return timestamp_frequency_hz;
    }

    uint64_t getBeginTimestamp() override;

    uint64_t getEndTimestamp() override;

}; // end of HSABarrier

class HSADispatch : public Kalmar::KalmarAsyncOp {
private:
    Kalmar::HSADevice* device;
    hsa_agent_t agent;
    const HSAKernel* kernel;

    std::vector<uint8_t> arg_vec;
    uint32_t arg_count;
    size_t prevArgVecCapacity;
    void* kernargMemory;
    int kernargMemoryIndex;


    hsa_signal_t signal;
    int signalIndex;
    hsa_kernel_dispatch_packet_t aql;
    bool isDispatched;
    hsa_wait_state_t waitMode;


    std::shared_future<void>* future;

    Kalmar::HSAQueue* hsaQueue;

public:
    std::shared_future<void>* getFuture() override { return future; }

    void* getNativeHandle() override { return &signal; }

    void setWaitMode(Kalmar::hcWaitMode mode) override {
        switch (mode) {
            case Kalmar::hcWaitModeBlocked:
                waitMode = HSA_WAIT_STATE_BLOCKED;
            break;
            case Kalmar::hcWaitModeActive:
                waitMode = HSA_WAIT_STATE_ACTIVE;
            break;
        }
    }

    bool isReady() override {
        return (hsa_signal_load_acquire(signal) == 0);
    }

    ~HSADispatch() {
#if KALMAR_DEBUG
        std::cerr << "HSADispatch::~HSADispatch()\n";
#endif

        if (isDispatched) {
            hsa_status_t status = HSA_STATUS_SUCCESS;
            status = waitComplete();
            STATUS_CHECK(status, __LINE__);
        }
        dispose();
    }

    HSADispatch(Kalmar::HSADevice* _device, HSAKernel* _kernel,
                const hsa_kernel_dispatch_packet_t *aql=nullptr);

    hsa_status_t pushFloatArg(float f) { return pushArgPrivate(f); }
    hsa_status_t pushIntArg(int i) { return pushArgPrivate(i); }
    hsa_status_t pushBooleanArg(unsigned char z) { return pushArgPrivate(z); }
    hsa_status_t pushByteArg(char b) { return pushArgPrivate(b); }
    hsa_status_t pushLongArg(long j) { return pushArgPrivate(j); }
    hsa_status_t pushDoubleArg(double d) { return pushArgPrivate(d); }
    hsa_status_t pushShortArg(short s) { return pushArgPrivate(s); }
    hsa_status_t pushPointerArg(void *addr) { return pushArgPrivate(addr); }

    hsa_status_t clearArgs() {
        arg_count = 0;
        arg_vec.clear();
        return HSA_STATUS_SUCCESS;
    }


    hsa_status_t setLaunchConfiguration(int dims, size_t *globalDims, size_t *localDims,
                                     int dynamicGroupSize);

    hsa_status_t dispatchKernelWaitComplete(Kalmar::HSAQueue*);

    hsa_status_t dispatchKernelAsync(Kalmar::HSAQueue*, const void *hostKernarg,
                                     int hostKernargSize, bool allocSignal);
    hsa_status_t dispatchKernelAsyncFromOp(Kalmar::HSAQueue* hsaQueue);

    // dispatch a kernel asynchronously
    hsa_status_t dispatchKernel(hsa_queue_t* lockedHsaQueue, const void *hostKernarg,
                               int hostKernargSize, bool allocSignal);

    // wait for the kernel to finish execution
    hsa_status_t waitComplete();

    void dispose();

    uint64_t getTimestampFrequency() override {
        // get system tick frequency
        uint64_t timestamp_frequency_hz = 0L;
        hsa_system_get_info(HSA_SYSTEM_INFO_TIMESTAMP_FREQUENCY, &timestamp_frequency_hz);
        return timestamp_frequency_hz;
    }

    uint64_t getBeginTimestamp() override;

    uint64_t getEndTimestamp() override;

private:
    template <typename T>
    hsa_status_t pushArgPrivate(T val) {
        /* add padding if necessary */
        int padding_size = (arg_vec.size() % sizeof(T)) ? (sizeof(T) - (arg_vec.size() % sizeof(T))) : 0;
#if KALMAR_DEBUG
        printf("push %lu bytes into kernarg: ", sizeof(T) + padding_size);
#endif
        for (size_t i = 0; i < padding_size; ++i) {
            arg_vec.push_back((uint8_t)0x00);
#if KALMAR_DEBUG
            printf("%02X ", (uint8_t)0x00);
#endif
        }
        uint8_t* ptr = static_cast<uint8_t*>(static_cast<void*>(&val));
        for (size_t i = 0; i < sizeof(T); ++i) {
            arg_vec.push_back(ptr[i]);
#if KALMAR_DEBUG
            printf("%02X ", ptr[i]);
#endif
        }
#if KALMAR_DEBUG
        printf("\n");
#endif
        arg_count++;
        return HSA_STATUS_SUCCESS;
    }

    int computeLaunchAttr(int globalSize, int localSize, int recommendedSize) {
        // localSize of 0 means pick best
        if (localSize == 0) localSize = recommendedSize;
        localSize = std::min(localSize, recommendedSize);
        localSize = std::min(localSize, globalSize); // workgroup size shall not exceed grid size

        return localSize;

    }

}; // end of HSADispatch

//-----
//Structure used to extract information from memory pool
struct pool_iterator
{
    hsa_amd_memory_pool_t _am_memory_pool;
    hsa_amd_memory_pool_t _am_host_memory_pool;
    hsa_amd_memory_pool_t _am_host_coherent_memory_pool;

    hsa_amd_memory_pool_t _kernarg_memory_pool;
    hsa_amd_memory_pool_t _finegrained_system_memory_pool;
    hsa_amd_memory_pool_t _coarsegrained_system_memory_pool;
    hsa_amd_memory_pool_t _local_memory_pool;

    bool        _found_kernarg_memory_pool;
    bool        _found_finegrained_system_memory_pool;
    bool        _found_local_memory_pool;
    bool        _found_coarsegrained_system_memory_pool;

    size_t _local_memory_pool_size;

    pool_iterator() ;
};


pool_iterator::pool_iterator()
{
    _kernarg_memory_pool.handle=(uint64_t)-1;
    _finegrained_system_memory_pool.handle=(uint64_t)-1;
    _local_memory_pool.handle=(uint64_t)-1;
    _coarsegrained_system_memory_pool.handle=(uint64_t)-1;

    _found_kernarg_memory_pool = false;
    _found_finegrained_system_memory_pool = false;
    _found_local_memory_pool = false;
    _found_coarsegrained_system_memory_pool = false;

    _local_memory_pool_size = 0;
}
//-----


///
/// memory allocator
///
namespace Kalmar {



// Small wrapper around the hsa hardware queue (ie returned from hsa_queue_create(...).
// This allows us to see which accelerator_view owns the hsa queue, and
// also tracks the state of the cu mask, profiling, priority of the HW queue.
struct RocrQueue {
    RocrQueue(hsa_queue_t *hwQueue, HSAQueue *hccQueue) : 
        _hwQueue(hwQueue), _hccQueue(hccQueue) 
    {
        assignHccQueue(hccQueue);
    }

    ~RocrQueue() {

#if KALMAR_DEBUG
        std::cerr << "HSAQueue::dispose(): destroy an HSA command queue: " << _hwQueue << "\n";
#endif

        hsa_status_t status = hsa_queue_destroy(_hwQueue);
        STATUS_CHECK(status, __LINE__);
    };

    void assignHccQueue(HSAQueue *hccQueue);

    hsa_status_t setCuMask(HSAQueue *hccQueue);


    hsa_queue_t *_hwQueue; // Pointer to the HSA queue this entry tracks.

    HSAQueue *_hccQueue;  // Pointe to the HCC "HSA" queue which is assigned to use the rocrQueue

    std::vector<uint32_t> cu_arrays;
    
    // Track profiling enabled state here. - no need now since all hw queues have profiling enabled.
    
    // Priority could be tracked here:
};



class HSAQueue final : public KalmarQueue
{
private:
    friend class Kalmar::HSADevice;
    friend class RocrQueue;

    // ROCR queue associated with this HSAQueue instance. 
    RocrQueue    *rocrQueue;

    std::mutex   qmutex;  // Protect structures for this KalmarQueue.  Currently just the hsaQueue.

    //
    // kernel dispatches and barriers associated with this HSAQueue instance
    //
    // When a kernel k is dispatched, we'll get a KalmarAsyncOp f.
    // This vector would hold f.  acccelerator_view::wait() would trigger
    // HSAQueue::wait(), and all future objects in the KalmarAsyncOp objects
    // will be waited on.
    //
    std::vector< std::shared_ptr<KalmarAsyncOp> > asyncOps;

    uint64_t                                      opSeqNums;

    bool                                            valid;


    // Kind of the youngest command in the queue.
    // Used to detect and enforce dependencies between commands.
    hcCommandKind youngestCommandKind;

    // Store current CU mask, if any.
    std::vector<uint32_t> cu_arrays;

    //
    // kernelBufferMap and bufferKernelMap forms the dependency graph of
    // kernel / kernel dispatches / buffers
    //
    // For a particular kernel k, kernelBufferMap[k] holds a vector of
    // host buffers used by k. The vector is filled at HSAQueue::Push(),
    // when kernel arguments are prepared.
    //
    // When a kenrel k is to be dispatched, kernelBufferMap[k] will be traversed
    // to figure out if there is any previous kernel dispatch associated for
    // each buffer b used by k.  This is done by checking bufferKernelMap[b].
    // If there are previous kernel dispatches which use b, then we wait on
    // them before dispatch kernel k. bufferKernelMap[b] will be cleared then.
    //
    // After kernel k is dispatched, we'll get a KalmarAsync object f, we then
    // walk through each buffer b used by k and mark the association as:
    // bufferKernelMap[b] = f
    //
    // Finally kernelBufferMap[k] will be cleared.
    //

    // association between buffers and kernel dispatches
    // key: buffer address
    // value: a vector of kernel dispatches
    std::map<void*, std::vector< std::weak_ptr<KalmarAsyncOp> > > bufferKernelMap;

    // association between a kernel and buffers used by it
    // key: kernel
    // value: a vector of buffers used by the kernel
    std::map<void*, std::vector<void*> > kernelBufferMap;

    // signal used by sync copy only
    hsa_signal_t  sync_copy_signal;


public:
    HSAQueue(KalmarDevice* pDev, hsa_agent_t agent, execute_order order) ;

    void dispose() override;

    ~HSAQueue() {
#if KALMAR_DEBUG
        std::cerr << "HSAQueue::~HSAQueue() in\n";
#endif
        if (valid) {
            dispose();
        }

#if KALMAR_DEBUG
        std::cerr << "HSAQueue::~HSAQueue() out\n";
#endif
    }

    // FIXME: implement flush
    //
    void printAsyncOps(std::ostream &s = std::cerr)
    {
        hsa_signal_value_t oldv=0;
        s << "Queue: " << this << "  : " << asyncOps.size() << " op entries\n";
        for (int i=0; i<asyncOps.size(); i++) {
            const std::shared_ptr<KalmarAsyncOp::KalmarAsyncOp> &op = asyncOps[i];
            s << "index:" << std::setw(4) << i ;
            if (op != nullptr) {
                s << " op#"<< op->getSeqNum() ;
                hsa_signal_t signal = * (static_cast<hsa_signal_t*> (op->getNativeHandle()));
                hsa_signal_value_t v = hsa_signal_load_acquire(signal);
                s  << " " << getHcCommandKindString(op->getCommandKind());
                s  << " signal=" << std::hex << signal.handle << std::dec <<" value=" << v;

                if (v != oldv) {
                    s << " <--TRANSITION";
                    oldv = v;
                }
            } else {
                s << " op <nullptr>";
            }
            s  << "\n";

        }
    }

    // Save the command and type
    // TODO - can convert to reference?
    void pushAsyncOp(std::shared_ptr<KalmarAsyncOp> op) {
        op->setSeqNum(++opSeqNums);

#if KALMAR_DEBUG_ASYNC_COPY
        std::cerr << "  pushing op=" << op << "  #" << op->getSeqNum() << " signal="<< std::hex  << ((hsa_signal_t*)op->getNativeHandle())->handle << std::dec
                  << "  commandKind=" << getHcCommandKindString(op->getCommandKind()) << std::endl;
#endif


        if (asyncOps.size() >= MAX_INFLIGHT_COMMANDS_PER_QUEUE) {
#if KALMAR_DEBUG_ASYNC_COPY
            std::cerr << "Hit max inflight ops asyncOps.size=" << asyncOps.size() << ". op#" << opSeqNums << " force sync\n";
#endif

            wait();
        }
        asyncOps.push_back(op);

        youngestCommandKind = op->getCommandKind();
    }


    // Check the command kind for the upcoming command that will be sent to this queue
    // if it differs from the youngest async op sent to the queue, we may need to insert additional synchronization.
    // The function returns nullptr if no dependency is required. For example, back-to-back commands of same type
    // are often implicitly synchronized so no dependency is required.
    // Also different modes and optimizations can control when dependencies are added.
    // TODO - return reference if possible to avoid shared ptr overhead.
    std::shared_ptr<KalmarAsyncOp> detectStreamDeps(KalmarAsyncOp *newOp) {
        hcCommandKind newCommandKind = newOp->getCommandKind();
        assert (newCommandKind != hcCommandInvalid);

        if (!asyncOps.empty()) {
            assert (youngestCommandKind != hcCommandInvalid);


            bool needDep = false;
            if  (newCommandKind != youngestCommandKind) {
                needDep = true;
            };


            if (((newCommandKind == hcCommandKernel) && (youngestCommandKind == hcCommandMarker)) ||
                ((newCommandKind == hcCommandMarker) && (youngestCommandKind == hcCommandKernel))) {

                // No dependency required since Marker and Kernel share same queue and are ordered by AQL barrier bit.
                needDep = false;
            } else if (isCopyCommand(newCommandKind) && isCopyCommand(youngestCommandKind)) {
                HSACopy *newCopyOp = static_cast<HSACopy*> (newOp);
                HSACopy *youngestCopyOp = static_cast<HSACopy*> (asyncOps.back().get());
                if (newCopyOp->getCopyDevice() != youngestCopyOp->getCopyDevice()) {
                    // This covers cases where two copies are back-to-back in the queue but use different copy engines.
                    // In this case there is no implicit dependency between the ops so we need to add one
                    // here.
                    needDep = true;
                }
                if (FORCE_SIGNAL_DEP_BETWEEN_COPIES) {
                    needDep = true;
                }
            }


            if (needDep) {
#if KALMAR_DEBUG_ASYNC_COPY
                std::cerr <<  "command type changed " << getHcCommandKindString(youngestCommandKind) << "  ->  " << getHcCommandKindString(newCommandKind) << "\n" ;
#endif
                return asyncOps.back();
            }
        }

        return nullptr;
    }


    void waitForStreamDeps (KalmarAsyncOp *newOp) {
        std::shared_ptr<KalmarAsyncOp> depOp = detectStreamDeps(newOp);
        if (depOp != nullptr) {
            EnqueueMarkerWithDependency(1, &depOp);
        }
    }


    int getPendingAsyncOps() override {
        int count = 0;
        for (int i = 0; i < asyncOps.size(); ++i) {
            auto asyncOp = asyncOps[i]; // TODO _ shared_ptr copy, can we optimize?

            if (asyncOp != nullptr) {
                hsa_signal_t signal = *(static_cast <hsa_signal_t*> (asyncOp->getNativeHandle()));
                hsa_signal_value_t v = hsa_signal_load_relaxed(signal);
                if (v != 0) {
                    ++count;
                }
            }
        }
        return count;
    }


    int isEmpty() override {
        int count = 0;
        // Have to walk asyncOps since it can contain null pointers.
        for (int i = 0; i < asyncOps.size(); ++i) {
            if (asyncOps[i] != nullptr) {
                auto asyncOp = asyncOps[i];
                hsa_signal_t signal = *(static_cast <hsa_signal_t*> (asyncOp->getNativeHandle()));
                hsa_signal_value_t v = hsa_signal_load_relaxed(signal);
                if (v != 0) {
                    return false;
                }
            }
        };
        return true;
    };


    void wait(hcWaitMode mode = hcWaitModeBlocked) override {
        // wait on all previous async operations to complete
        // Go in reverse order (from youngest to oldest).
        // Ensures younger ops have chance to complete before older ops reclaim their resources
#if KALMAR_DEBUG_ASYNC_COPY
        std::cerr << " queue wait, contents:\n";

        printAsyncOps(std::cerr);
#endif
<<<<<<< HEAD


        // If oldest OP doesn't have a signal, we need to enqueue
=======
    
  
#if 0 
        // TODO - can remove this when HCC_OPT_FLUSH=1
        // If oldest OP doesn't have a signal, we need to enqueue 
>>>>>>> 717803a2
        // a barrier with a signal so host can tell when it finishes
        for (int i = asyncOps.size()-1; i >= 0;  i--) {
            auto asyncOp = asyncOps[i];
            if (asyncOp != nullptr) {
                hsa_signal_t signal =*(static_cast <hsa_signal_t*> (asyncOp->getNativeHandle()));
                if (signal.handle==0) {
                    // In the code below, this will be the first op waited on
                    auto marker = EnqueueMarker();
                    DBOUT("oldest AsyncOp has no signal - enqueue marker "<< marker<<"\n");
                }
                break;
            }
        }
#endif
        if (HCC_OPT_FLUSH) {
            // In the loop below, this will be the first op waited on
            auto marker = EnqueueMarkerWithFlush();
            DBOUT("enqueue marker to release written data " << marker<<"\n");
        }

        for (int i = asyncOps.size()-1; i >= 0;  i--) {
            if (asyncOps[i] != nullptr) {
                auto asyncOp = asyncOps[i];
                // wait on valid futures only
                std::shared_future<void>* future = asyncOp->getFuture();
                if (future->valid()) {
                    future->wait();
                }
            }
        }
        // clear async operations table
        asyncOps.clear();
   }

    void LaunchKernel(void *ker, size_t nr_dim, size_t *global, size_t *local) override {
        LaunchKernelWithDynamicGroupMemory(ker, nr_dim, global, local, 0);
    }

    void LaunchKernelWithDynamicGroupMemory(void *ker, size_t nr_dim, size_t *global, size_t *local, size_t dynamic_group_size) override {
        HSADispatch *dispatch =
            reinterpret_cast<HSADispatch*>(ker);
        size_t tmp_local[] = {0, 0, 0};
        if (!local)
            local = tmp_local;
        dispatch->setLaunchConfiguration(nr_dim, global, local, dynamic_group_size);

        // wait for previous kernel dispatches be completed
        std::for_each(std::begin(kernelBufferMap[ker]), std::end(kernelBufferMap[ker]),
                      [&] (void* buffer) {
                        waitForDependentAsyncOps(buffer);
                      });

        waitForStreamDeps(dispatch);

        // dispatch the kernel
        // and wait for its completion
        dispatch->dispatchKernelWaitComplete(this);

        // clear data in kernelBufferMap
        kernelBufferMap[ker].clear();
        kernelBufferMap.erase(ker);

        delete(dispatch);
    }

    std::shared_ptr<KalmarAsyncOp> LaunchKernelAsync(void *ker, size_t nr_dim, size_t *global, size_t *local) override {
        return LaunchKernelWithDynamicGroupMemoryAsync(ker, nr_dim, global, local, 0);
    }

    std::shared_ptr<KalmarAsyncOp> LaunchKernelWithDynamicGroupMemoryAsync(void *ker, size_t nr_dim, size_t *global, size_t *local, size_t dynamic_group_size) override {
        hsa_status_t status = HSA_STATUS_SUCCESS;

        HSADispatch *dispatch =
            reinterpret_cast<HSADispatch*>(ker);

        size_t tmp_local[] = {0, 0, 0};
        if (!local)
            local = tmp_local;
        dispatch->setLaunchConfiguration(nr_dim, global, local, dynamic_group_size);

        // wait for previous kernel dispatches be completed
        std::for_each(std::begin(kernelBufferMap[ker]), std::end(kernelBufferMap[ker]),
                      [&] (void* buffer) {
                        waitForDependentAsyncOps(buffer);
                      });

        waitForStreamDeps(dispatch);

        // dispatch the kernel
        status = dispatch->dispatchKernelAsyncFromOp(this);
        STATUS_CHECK(status, __LINE__);

        // create a shared_ptr instance
        std::shared_ptr<KalmarAsyncOp> sp_dispatch(dispatch);

        // associate the kernel dispatch with this queue
        pushAsyncOp(sp_dispatch);

        // associate all buffers used by the kernel with the kernel dispatch instance
        std::for_each(std::begin(kernelBufferMap[ker]), std::end(kernelBufferMap[ker]),
                      [&] (void* buffer) {
                        bufferKernelMap[buffer].push_back(sp_dispatch);
                      });

        // clear data in kernelBufferMap
        kernelBufferMap[ker].clear();
        kernelBufferMap.erase(ker);

        return sp_dispatch;
    }


    // wait for dependent async operations to complete
    void waitForDependentAsyncOps(void* buffer) {
        auto&& dependentAsyncOpVector = bufferKernelMap[buffer];
        for (int i = 0; i < dependentAsyncOpVector.size(); ++i) {
          auto dependentAsyncOp = dependentAsyncOpVector[i];
          if (!dependentAsyncOp.expired()) {
            auto dependentAsyncOpPointer = dependentAsyncOp.lock();
            // wait on valid futures only
            std::shared_future<void>* future = dependentAsyncOpPointer->getFuture();
            if (future->valid()) {
              future->wait();
            }
          }
        }
        dependentAsyncOpVector.clear();
    }


    void sync_copy(void* dst, hsa_agent_t dst_agent,
                   const void* src, hsa_agent_t src_agent,
                   size_t size) {

#if KALMAR_DEBUG
      dumpHSAAgentInfo(src_agent, "sync_copy source agent");
      dumpHSAAgentInfo(dst_agent, "sync_copy destination agent");
#endif

      hsa_status_t status;
      hsa_signal_store_relaxed(sync_copy_signal, 1);
      status = hsa_amd_memory_async_copy(dst, dst_agent,
                                          src, src_agent,
                                          size, 0, nullptr, sync_copy_signal);
      STATUS_CHECK(status, __LINE__);
      hsa_signal_wait_acquire(sync_copy_signal, HSA_SIGNAL_CONDITION_EQ, 0, UINT64_MAX, HSA_WAIT_STATE_BLOCKED);
      return;
    }

    void read(void* device, void* dst, size_t count, size_t offset) override {
        waitForDependentAsyncOps(device);

        // do read
        if (dst != device) {
            if (!getDev()->is_unified()) {
#if KALMAR_DEBUG
                std::cerr << "read(" << device << "," << dst << "," << count << "," << offset << "): use HSA memory copy\n";
#endif
                hsa_status_t status = HSA_STATUS_SUCCESS;
                // Make sure host memory is accessible to gpu
                // FIXME: host memory is allocated through OS allocator, if not, correct it.
                // dst--host buffer might be allocated through either OS allocator or hsa allocator.
                // Things become complicated, we may need some query API to query the pointer info, i.e.
                // allocator info. Same as write.
                hsa_agent_t* agent = static_cast<hsa_agent_t*>(getHSAAgent());
                void* va = nullptr;
                status = hsa_amd_memory_lock(dst, count, agent, 1, &va);
                // TODO: If host buffer is not allocated through OS allocator, so far, lock
                // API will return nullptr to va, this is not specified in the spec, but will use it to
                // check if host buffer is allocated by hsa allocator
                if(va == NULL || status != HSA_STATUS_SUCCESS)
                {
                    status = hsa_amd_agents_allow_access(1, agent, NULL, dst);
                    STATUS_CHECK(status, __LINE__);
                    va = dst;
                }

                sync_copy(va, *static_cast<hsa_agent_t*>(getHostAgent()),  (char*)device + offset, *static_cast<hsa_agent_t*>(getHSAAgent()), count);

                // Unlock the host memory
                status = hsa_amd_memory_unlock(dst);
            } else {
#if KALMAR_DEBUG
                std::cerr << "read(" << device << "," << dst << "," << count << "," << offset << "): use host memory copy\n";
#endif
                memmove(dst, (char*)device + offset, count);
            }
        }
    }

    void write(void* device, const void* src, size_t count, size_t offset, bool blocking) override {
        waitForDependentAsyncOps(device);

        // do write
        if (src != device) {
            if (!getDev()->is_unified()) {
#if KALMAR_DEBUG
                std::cerr << "write(" << device << "," << src << "," << count << "," << offset << "," << blocking << "): use HSA memory copy\n";
#endif
                hsa_status_t status = HSA_STATUS_SUCCESS;
                // Make sure host memory is accessible to gpu
                // FIXME: host memory is allocated through OS allocator, if not, correct it.
                hsa_agent_t* agent = static_cast<hsa_agent_t*>(getHSAAgent());
                const void* va = nullptr;
                status = hsa_amd_memory_lock(const_cast<void*>(src), count, agent, 1, (void**)&va);

                if(va == NULL || status != HSA_STATUS_SUCCESS)
                {
                    status = hsa_amd_agents_allow_access(1, agent, NULL, src);
                    STATUS_CHECK(status, __LINE__);
                    va = src;
                }
                sync_copy(((char*)device) + offset,  *agent, va,    *static_cast<hsa_agent_t*>(getHostAgent()), count);

                STATUS_CHECK(status, __LINE__);
                // Unlock the host memory
                status = hsa_amd_memory_unlock(const_cast<void*>(src));
            } else {
#if KALMAR_DEBUG
                std::cerr << "write(" << device << "," << src << "," << count << "," << offset << "," << blocking << "): use host memory copy\n";
#endif
                memmove((char*)device + offset, src, count);
            }
        }
    }



    //FIXME: this API doesn't work in the P2P world because we don't who the source agent is!!!
    void copy(void* src, void* dst, size_t count, size_t src_offset, size_t dst_offset, bool blocking) override {
        waitForDependentAsyncOps(dst);
        waitForDependentAsyncOps(src);

        // do copy
        if (src != dst) {
            if (!getDev()->is_unified()) {
#if KALMAR_DEBUG
                std::cerr << "copy(" << src << "," << dst << "," << count << "," << src_offset << "," << dst_offset << "," << blocking << "): use HSA memory copy\n";
#endif
                hsa_status_t status = HSA_STATUS_SUCCESS;
                // FIXME: aftre p2p enabled, if this function is not expected to copy between two buffers from different device, then, delete allow_access API call.
                hsa_agent_t* agent = static_cast<hsa_agent_t*>(getHSAAgent());
                status = hsa_amd_agents_allow_access(1, agent, NULL, src);
                STATUS_CHECK(status, __LINE__);
                status = hsa_memory_copy((char*)dst + dst_offset, (char*)src + src_offset, count);
                STATUS_CHECK(status, __LINE__);
            } else {
#if KALMAR_DEBUG
                std::cerr << "copy(" << src << "," << dst << "," << count << "," << src_offset << "," << dst_offset << "," << blocking << "): use host memory copy\n";
#endif
                memmove((char*)dst + dst_offset, (char*)src + src_offset, count);
            }
        }
    }

    void* map(void* device, size_t count, size_t offset, bool modify) override {
#if KALMAR_DEBUG
        dumpHSAAgentInfo(*static_cast<hsa_agent_t*>(getHSAAgent()), "map(...)");
#endif
        waitForDependentAsyncOps(device);

        // do map
        // as HSA runtime doesn't have map/unmap facility at this moment,
        // we explicitly allocate a host memory buffer in this case
        if (!getDev()->is_unified()) {
#if KALMAR_DEBUG
            std::wcerr << getDev()->get_path();
            std::cerr << ": map( <device> " << device << ", <count> " << count << ", <offset> " << offset << ", <modify> " << modify << "): use HSA memory map\n";
#endif
            hsa_status_t status = HSA_STATUS_SUCCESS;
            // allocate a host buffer
            // TODO: for safety, we copy to host, but we can map device memory to host through hsa_amd_agents_allow_access
            // withouth copying data.  (Note: CPU only has WC access to data, which has very poor read perf)
            void* data = nullptr;
            hsa_amd_memory_pool_t* am_host_region = static_cast<hsa_amd_memory_pool_t*>(getHSAAMHostRegion());
            status = hsa_amd_memory_pool_allocate(*am_host_region, count, 0, &data);
            STATUS_CHECK(status, __LINE__);
            if (data != nullptr) {
#if KALMAR_DEBUG
            std::wcerr << getDev()->get_path();
            std::cerr << ": map() allow device access to mapped buffer\n";
#endif
              // copy data from device buffer to host buffer
              hsa_agent_t* agent = static_cast<hsa_agent_t*>(getHSAAgent());
              status = hsa_amd_agents_allow_access(1, agent, NULL, data);
              STATUS_CHECK(status, __LINE__);
#if KALMAR_DEBUG
                std::wcerr << getDev()->get_path();
                std::cerr << ": map() copy device buffer to host buffer\n";
#endif
                sync_copy(data, *static_cast<hsa_agent_t*>(getHostAgent()), ((char*)device) + offset, *agent, count);
#if KALMAR_DEBUG
                std::wcerr << getDev()->get_path();
                std::cerr << ": map() copy done\n";
#endif
            } else {
#if KALMAR_DEBUG
              std::cerr << "host buffer allocation failed!\n";
#endif
              abort();
            }
#if KALMAR_DEBUG
            std::wcerr << getDev()->get_path();
            std::cerr << ": map() -> <pointer> " << data << "\n";
#endif

            return data;
        } else {
#if KALMAR_DEBUG
            std::wcerr << getDev()->get_path();
            std::cerr << ": map( <device> " << device << ", <count> " << count << ", <offset> " << offset << ", <modify> " << modify << "): use host memory map\n";
#endif
            // for host memory we simply return the pointer plus offset
#if KALMAR_DEBUG
            std::wcerr << getDev()->get_path();
            std::cerr << ": map() -> <pointer> " << ((char*)device+offset) << "\n";
#endif
            return (char*)device + offset;
        }
    }

    void unmap(void* device, void* addr, size_t count, size_t offset, bool modify) override {
        // do unmap

        // as HSA runtime doesn't have map/unmap facility at this moment,
        // we free the host memory buffer allocated in map()
        if (!getDev()->is_unified()) {
#if KALMAR_DEBUG
            std::wcerr << getDev()->get_path();
            std::cerr << ": unmap( <device> " << device << ", <addr> " << addr << ", <count> " << count << ", <offset> " << offset << ", <modify> " << modify << "): use HSA memory unmap\n";
#endif
            if (modify) {
#if KALMAR_DEBUG
                std::wcerr << getDev()->get_path();
                std::cerr << ": unmap() copy host buffer to device buffer\n";
#endif
                // copy data from host buffer to device buffer
                hsa_status_t status = HSA_STATUS_SUCCESS;

                hsa_agent_t* agent = static_cast<hsa_agent_t*>(getHSAAgent());
                sync_copy(((char*)device) + offset, *agent, addr, *static_cast<hsa_agent_t*>(getHostAgent()), count);
#if KALMAR_DEBUG
                std::wcerr << getDev()->get_path();
                std::cerr << ": unmap() copy done\n";
#endif
            }

            // deallocate the host buffer
            hsa_amd_memory_pool_free(addr);
        } else {
#if KALMAR_DEBUG
            std::wcerr << getDev()->get_path();
            std::cerr << ": unmap( <device> " << device << ", <addr> " << addr << ", <count> " << count << ", <offset> " << offset << ", <modify> " << modify <<"): use host memory unmap\n";
#endif
            // for host memory there's nothing to be done
        }
    }

    void Push(void *kernel, int idx, void *device, bool modify) override {
        PushArgImpl(kernel, idx, sizeof(void*), &device);

        // register the buffer with the kernel
        // when the buffer may be read/written by the kernel
        // the buffer is not registered if it's only read by the kernel
        if (modify) {
          kernelBufferMap[kernel].push_back(device);
        }
    }

    void* getHSAQueue() override {
        return static_cast<void*>(rocrQueue);
    }

    hsa_queue_t *acquireLockedRocrQueue();

    void releaseLockedRocrQueue();


    void* getHSAAgent() override;

    void* getHostAgent() override;

    void* getHSAAMRegion() override;

    void* getHSACoherentHostRegion() override;

    void* getHSAAMHostRegion() override;

    void* getHSAKernargRegion() override;

    bool hasHSAInterOp() override {
        return true;
    }

    void dispatch_hsa_kernel(const hsa_kernel_dispatch_packet_t *aql,
                             const void * args, size_t argsize,
                             hc::completion_future *cf) override ;

    bool set_cu_mask(const std::vector<bool>& cu_mask) override {
        // get device's total compute unit count
        auto device = getDev();
        unsigned int physical_count = device->get_compute_unit_count();
        assert(physical_count > 0);

        uint32_t temp = 0;
        uint32_t bit_index = 0;

        // If cu_mask.size() is greater than physical_count, igore the rest.
        int iter = cu_mask.size() > physical_count ? physical_count : cu_mask.size();


        {
            std::lock_guard<std::mutex> (this->qmutex);


            this->cu_arrays.clear();

            for(auto i = 0; i < iter; i++) {
                temp |= (uint32_t)(cu_mask[i]) << bit_index;

                if(++bit_index == 32) {
                    this->cu_arrays.push_back(temp);
                    bit_index = 0;
                    temp = 0;
                }
            }

            if(bit_index != 0) {
                this->cu_arrays.push_back(temp);
            }


            // Apply the new cu mask to the hw queue:
            return (rocrQueue->setCuMask(this) == HSA_STATUS_SUCCESS);

        }
    }

    // enqueue a barrier packet
    std::shared_ptr<KalmarAsyncOp> EnqueueMarker() override {

        hsa_status_t status = HSA_STATUS_SUCCESS;

        // create shared_ptr instance
        std::shared_ptr<HSABarrier> barrier = std::make_shared<HSABarrier>();

        // enqueue the barrier
        status = barrier.get()->enqueueAsync(this, false/*agent-flush*/);
        STATUS_CHECK(status, __LINE__);

        // associate the barrier with this queue
        pushAsyncOp(barrier);

        return barrier;
    }


    // enqueue a barrier packet
    std::shared_ptr<KalmarAsyncOp> EnqueueMarkerWithFlush() {

        hsa_status_t status = HSA_STATUS_SUCCESS;

        // create shared_ptr instance
        std::shared_ptr<HSABarrier> barrier = std::make_shared<HSABarrier>();

        // enqueue the barrier
        status = barrier.get()->enqueueAsync(this, true/*system-flush*/);
        STATUS_CHECK(status, __LINE__);

        // associate the barrier with this queue
        pushAsyncOp(barrier);

        return barrier;
    }

    // enqueue a barrier packet with multiple prior dependencies
    std::shared_ptr<KalmarAsyncOp> EnqueueMarkerWithDependency(int count, std::shared_ptr <KalmarAsyncOp> *depOps) override {
        hsa_status_t status = HSA_STATUS_SUCCESS;

        if ((count > 0) && (count <= HSA_BARRIER_DEP_SIGNAL_CNT)) {

            // create shared_ptr instance
            std::shared_ptr<HSABarrier> barrier = std::make_shared<HSABarrier>(count, depOps);

            // enqueue the barrier
            status = barrier.get()->enqueueAsync(this, false);
            STATUS_CHECK(status, __LINE__);

            // associate the barrier with this queue
            pushAsyncOp(barrier);

            return barrier;
        } else {
            // throw an exception
            throw Kalmar::runtime_exception("Incorrect number of dependent signals passed to HSABarrier constructor", count);
        }
    }

    std::shared_ptr<KalmarAsyncOp> EnqueueAsyncCopyExt(const void* src, void* dst, size_t size_bytes,
                                                       hcCommandKind copyDir, const hc::AmPointerInfo &srcPtrInfo, const hc::AmPointerInfo &dstPtrInfo,
                                                       const Kalmar::KalmarDevice *copyDevice) override;

    std::shared_ptr<KalmarAsyncOp> EnqueueAsyncCopy(const void *src, void *dst, size_t size_bytes) override ;


    // synchronous copy
    void copy(const void *src, void *dst, size_t size_bytes) override {
#if KALMAR_DEBUG
        std::cerr << "HSAQueue::copy(" << src << ", " << dst << ", " << size_bytes << ")\n";
#endif
        // wait for all previous async commands in this queue to finish
        this->wait();

        // create a HSACopy instance
        HSACopy* copyCommand = new HSACopy(src, dst, size_bytes);

        // synchronously do copy
        copyCommand->syncCopy(this);

        delete(copyCommand);

#if KALMAR_DEBUG
        std::cerr << "HSAQueue::copy() complete\n";
#endif
    }

    void copy_ext(const void *src, void *dst, size_t size_bytes, hc::hcCommandKind copyDir, const hc::AmPointerInfo &srcPtrInfo, const hc::AmPointerInfo &dstPtrInfo,
                  const Kalmar::KalmarDevice *copyDevice, bool forceUnpinnedCopy) override ;


    void copy_ext(const void *src, void *dst, size_t size_bytes, hc::hcCommandKind copyDir, const hc::AmPointerInfo &srcPtrInfo, const hc::AmPointerInfo &dstPtrInfo, bool foo) override ;


    // remove finished async operation from waiting list
    void removeAsyncOp(KalmarAsyncOp* asyncOp) {
        for (int i = 0; i < asyncOps.size(); ++i) {
            if (asyncOps[i].get() == asyncOp) {
                asyncOps[i] = nullptr;
            }
        }

        // GC for finished kernels
        if (asyncOps.size() > ASYNCOPS_VECTOR_GC_SIZE) {
            //printf ("GC\n");
          asyncOps.erase(std::remove(asyncOps.begin(), asyncOps.end(), nullptr),
                         asyncOps.end());
        }
    }
};


void RocrQueue::assignHccQueue(HSAQueue *hccQueue) {
    assert (hcc->rocrQueue == nullptr);  // only needy should assign new queue
    hccQueue->rocrQueue = this;
    _hccQueue = hccQueue;

    setCuMask(hccQueue);
}

hsa_status_t RocrQueue::setCuMask(HSAQueue *hccQueue) {
    hsa_status_t status = HSA_STATUS_SUCCESS;

    if (this->cu_arrays != hccQueue->cu_arrays) {
        // Expensive operation:
        this->cu_arrays = hccQueue->cu_arrays;
        status = hsa_amd_queue_cu_set_mask(_hwQueue,  hccQueue->cu_arrays.size()*32, hccQueue->cu_arrays.data());
    }

    return status;
}


class HSADevice final : public KalmarDevice
{
private:
    /// memory pool for kernargs
    std::vector<void*> kernargPool;
    std::vector<bool> kernargPoolFlag;
    int kernargCursor;
    std::mutex kernargPoolMutex;


    std::map<std::string, HSAKernel *> programs;
    hsa_agent_t agent;
    size_t max_tile_static_size;

    std::mutex queues_mutex; // protects access to the queues vector:
    std::vector< std::weak_ptr<KalmarQueue> > queues;

    std::mutex                  rocrQueuesMutex; // protects rocrQueues
    std::vector< RocrQueue *>    rocrQueues;

    pool_iterator ri;

    bool useCoarseGrainedRegion;

    uint32_t workgroup_max_size;
    uint16_t workgroup_max_dim[3];

    std::map<std::string, HSAExecutable*> executables;

    hsa_isa_t agentISA;

    hcAgentProfile profile;

    /*TODO: This is the first CPU which will provide system memory pool
    We might need to modify again in multiple CPU socket scenario. Because
    we must make sure there is pyshycial link between device and host. Currently,
    agent iterate function will push back all of the dGPU on the system, which might
    not be linked directly to the first cpu node, host */
    hsa_agent_t hostAgent;

    uint16_t versionMajor;
    uint16_t versionMinor;

public:
    // Structures to manage unpinnned memory copies
    class UnpinnedCopyEngine      *copy_engine[2]; // one for each direction.
    UnpinnedCopyEngine::CopyMode  copy_mode;


    // Creates or steals a rocrQueue and returns it in theif->rocrQueue
    void createOrstealRocrQueue(Kalmar::HSAQueue *thief) {
        
        std::lock_guard<std::mutex> (this->rocrQueuesMutex);

        if (rocrQueues.size() < HCC_MAX_QUEUES) {

            // Allocate a new queue, we have not hit any of the limits 
            
            /// Query the maximum size of the queue.
            uint32_t queue_size = 0;
            hsa_status_t status = hsa_agent_get_info(agent, HSA_AGENT_INFO_QUEUE_MAX_SIZE, &queue_size);
            STATUS_CHECK(status, __LINE__);

            assert (__builtin_popcount(MAX_INFLIGHT_COMMANDS_PER_QUEUE) == 1); // make sure this is power of 2.
            assert(queue_size > MAX_INFLIGHT_COMMANDS_PER_QUEUE*2);

            // MAX_INFLIGHT_COMMANDS_PER_QUEUE throttles the number of commands that can be in the queue, so no reason
            // to allocate a huge HSA queue - size it to it is large enough to handle the inflight commands.
            queue_size = 2*MAX_INFLIGHT_COMMANDS_PER_QUEUE;

            /// Create a queue using the maximum size.
            hsa_queue_t *hwQueue;
            status = hsa_queue_create(agent, queue_size, HSA_QUEUE_TYPE_SINGLE, NULL, NULL,
                                      UINT32_MAX, UINT32_MAX, &hwQueue);
#if KALMAR_DEBUG
            std::cerr << "HSAQueue::HSAQueue(): created an HSA command queue: " << hwQueue << "\n";
#endif
            STATUS_CHECK(status, __LINE__);

            status = hsa_amd_profiling_set_profiler_enabled(hwQueue, 1);


            auto rq = new RocrQueue(hwQueue, thief);
            rocrQueues.push_back(rq);
            

            /// Enable profiling support for the queue.
            status = hsa_amd_profiling_set_profiler_enabled(hwQueue, 1);

            auto rocrQueue = new RocrQueue(hwQueue, thief);
            rocrQueues.push_back(thief->rocrQueue);
            rocrQueue->assignHccQueue(thief);
            

        } else {
            while (1) {
                for (auto rq : rocrQueues) {
                    if (rq->_hccQueue != thief)  {
                        auto victimHccQueue = rq->_hccQueue;
                        if (victimHccQueue) {
                            // victimHccQueue==nullptr indicates that a RocrQueue is allocated but not used by any HCC queue
                            std::lock_guard<std::mutex> (victimHccQueue->qmutex);
                            if (victimHccQueue->isEmpty()) {
                                if (HCC_DB & DB_SYNC) {
                                    std::cerr << "tid:" << std::this_thread::get_id() << " ptr:" << this << " lock_guard...\n";
                                }

                                assert (victimHccQueue->rocrQueue == rq);  // ensure the link is consistent.
                                victimHccQueue->rocrQueue = nullptr; 
                            }
                        }
                            
                        // update the queue pointers to indicate the theft:
                        rq->assignHccQueue(thief);

                        return;
                    }
                }
            }
        }
    };

    void removeRocrQueue(RocrQueue *rocrQueue) {

        // queues already locked:
        size_t hccSz = queues.size();

        { 
            std::lock_guard<std::mutex> (this->rocrQueuesMutex);

            // a perf optimization to keep the HSA queue if we have more HCC queues that might want it.
            // This defers expensive queue deallocation if an hccQueue that holds an hwQueue is destroyed - 
            // keep the hwqueue around until the number of hccQueues drops below the number of hwQueues
            // we have already allocated.
            if (hccSz < rocrQueues.size())  {

                auto iter = std::find(rocrQueues.begin(), rocrQueues.end(), rocrQueue);
                assert (iter != rocrQueue.end()); 
                rocrQueues.erase(iter);
                delete rocrQueue; // this will delete the HSA HW queue.
            } else {
                rocrQueue->_hccQueue = nullptr; // mark it as available.
            }
        }

    };


public:

    uint32_t getWorkgroupMaxSize() {
        return workgroup_max_size;
    }

    const uint16_t* getWorkgroupMaxDim() {
        return &workgroup_max_dim[0];
    }

    // Callback for hsa_amd_agent_iterate_memory_pools.
    // data is of type pool_iterator,
    // we save the pools we care about into this structure.
    static hsa_status_t get_memory_pools(hsa_amd_memory_pool_t region, void* data)
    {
        hsa_status_t status;
        hsa_amd_segment_t segment;
        status = hsa_amd_memory_pool_get_info(region, HSA_AMD_MEMORY_POOL_INFO_SEGMENT, &segment);
        if (status != HSA_STATUS_SUCCESS) {
          return status;
        }

        if (segment == HSA_AMD_SEGMENT_GLOBAL) {
          size_t size = 0;
          status = hsa_amd_memory_pool_get_info(region, HSA_AMD_MEMORY_POOL_INFO_SIZE, &size);
          if (status != HSA_STATUS_SUCCESS) {
            return status;
          }
#if KALMAR_DEBUG
          std::cerr << "found memory pool of GPU local memory, size(MB) = " << (size/(1024*1024)) << std::endl;
#endif
          pool_iterator *ri = (pool_iterator*) (data);
          ri->_local_memory_pool = region;
          ri->_found_local_memory_pool = true;
          ri->_local_memory_pool_size = size;

          return HSA_STATUS_INFO_BREAK;
        }

        return HSA_STATUS_SUCCESS;
    }

    static hsa_status_t get_host_pools(hsa_amd_memory_pool_t region, void* data) {
        hsa_status_t status;
        hsa_amd_segment_t segment;
        status = hsa_amd_memory_pool_get_info(region, HSA_AMD_MEMORY_POOL_INFO_SEGMENT, &segment);
        STATUS_CHECK(status, __LINE__);

        pool_iterator *ri = (pool_iterator*) (data);

        hsa_amd_memory_pool_global_flag_t flags;
        status = hsa_amd_memory_pool_get_info(region, HSA_AMD_MEMORY_POOL_INFO_GLOBAL_FLAGS, &flags);
        STATUS_CHECK(status, __LINE__);

#if KALMAR_DEBUG
        size_t size = 0;
        status = hsa_amd_memory_pool_get_info(region, HSA_AMD_MEMORY_POOL_INFO_SIZE, &size);
        STATUS_CHECK(status, __LINE__);
        size = size/(1024*1024);

#endif

        if ((flags & HSA_AMD_MEMORY_POOL_GLOBAL_FLAG_FINE_GRAINED) && (!ri->_found_finegrained_system_memory_pool)) {
#if KALMAR_DEBUG
            std::cerr << "found fine grained memory pool on host memory, size(MB) = " << size << std::endl;
#endif
            ri->_finegrained_system_memory_pool = region;
            ri->_found_finegrained_system_memory_pool = true;
        }

        if ((flags & HSA_AMD_MEMORY_POOL_GLOBAL_FLAG_COARSE_GRAINED) && (!ri->_found_coarsegrained_system_memory_pool)) {
#if KALMAR_DEBUG
            std::cerr << "found coarse-grain system memory pool=" << region.handle << " size(MB) = " << size << std::endl;
#endif
            ri->_coarsegrained_system_memory_pool = region;
            ri->_found_coarsegrained_system_memory_pool = true;
        }

        // choose coarse grained system for kernarg, if not available, fall back to fine grained system.
        if (flags & HSA_AMD_MEMORY_POOL_GLOBAL_FLAG_KERNARG_INIT) {
          if (flags & HSA_AMD_MEMORY_POOL_GLOBAL_FLAG_COARSE_GRAINED) {
#if KALMAR_DEBUG
            std::cerr << "using coarse grained system for kernarg memory, size(MB) = " << size << std::endl;
#endif
            ri->_kernarg_memory_pool = region;
            ri->_found_kernarg_memory_pool = true;
          }
          else if (flags & HSA_AMD_MEMORY_POOL_GLOBAL_FLAG_FINE_GRAINED
                   && ri->_found_kernarg_memory_pool == false) {
#if KALMAR_DEBUG
            std::cerr << "using fine grained system for kernarg memory, size(MB) = " << size << std::endl;
#endif
            ri->_kernarg_memory_pool = region;
            ri->_found_kernarg_memory_pool = true;
          }
          else {
#if KALMAR_DEBUG
            std::cerr << "Unknown memory pool with kernarg_init flag set!!!, size(MB) = " << size << std::endl;
#endif
          }
        }

        return HSA_STATUS_SUCCESS;
    }

    static hsa_status_t find_group_memory(hsa_amd_memory_pool_t region, void* data) {
      hsa_amd_segment_t segment;
      size_t size = 0;
      bool flag = false;

      hsa_status_t status = HSA_STATUS_SUCCESS;

      // get segment information
      status = hsa_amd_memory_pool_get_info(region, HSA_AMD_MEMORY_POOL_INFO_SEGMENT, &segment);
      STATUS_CHECK(status, __LINE__);

      if (segment == HSA_AMD_SEGMENT_GROUP) {
        // found group segment, get its size
        status = hsa_amd_memory_pool_get_info(region, HSA_AMD_MEMORY_POOL_INFO_SIZE, &size);
        STATUS_CHECK(status, __LINE__);

        // save the result to data
        size_t* result = (size_t*)data;
        *result = size;

        return HSA_STATUS_INFO_BREAK;
      }

      // continue iteration
      return HSA_STATUS_SUCCESS;
    }

    hsa_agent_t& getAgent() {
        return agent;
    }

    hsa_agent_t& getHostAgent() {
        return hostAgent;
    }

    // Returns true if specified agent has access to the specified pool.
    // Typically used to detect when a CPU agent has access to GPU device memory via large-bar:
    int hasAccess(hsa_agent_t agent, hsa_amd_memory_pool_t pool)
    {
        hsa_status_t err;
        hsa_amd_memory_pool_access_t access;
        err = hsa_amd_agent_memory_pool_get_info(agent, pool, HSA_AMD_AGENT_MEMORY_POOL_INFO_ACCESS, &access);
        STATUS_CHECK(err, __LINE__);
        return access;
    }


    template <typename T>
    static void hccgetenv(const char *var_name, T *var, const char *usage)
    {
        char * env = getenv(var_name);

        if (env != NULL) {
            long int t = strtol(env, NULL, 0);
            *var = t;
        }

        if (HCC_PRINT_ENV) {
            std::cout << std::left << std::setw(30) << var_name << " = " << *var << " : " << usage << std::endl;
        };
    }

// Helper function to return environment var:
// Handles signed int or long int types, note call to strol above:
#define GET_ENV_INT(envVar, usage)  hccgetenv (#envVar, &envVar, usage)


// Global function to read HCC_ENV vars.  Really this should be called once per process not once-per-event.
// Global so HCC clients or debuggers can force a re-read of the environment variables.
void ReadHccEnv() 
{
    GET_ENV_INT(HCC_PRINT_ENV, "Print values of HCC environment variables");

   // 0x1=pre-serialize, 0x2=post-serialize , 0x3= pre- and post- serialize.
   // HCC_SERIALIZE_KERNEL serializes PFE, GL, and dispatch_hsa_kernel calls.
   // HCC_SERIALIZE_COPY serializes av::copy_async operations.  (array_view copies are not currently impacted))
    GET_ENV_INT(HCC_SERIALIZE_KERNEL, 
                 "0x1=pre-serialize before each kernel launch, 0x2=post-serialize after each kernel launch, 0x3=both");
    GET_ENV_INT(HCC_SERIALIZE_COPY,
                 "0x1=pre-serialize before each data copy, 0x2=post-serialize after each data copy, 0x3=both");


    GET_ENV_INT(HCC_DB, "Enable HCC trace debug");

    GET_ENV_INT(HCC_OPT_FLUSH, "Perform cache flushes only at CPU sync boundaries (rather than after each kernel)");
    GET_ENV_INT(HCC_MAX_QUEUES, "Set max number of HSA queues this process will use.  accelerator_views will share the allotted queues and steal from each other as necessary");


    GET_ENV_INT(HCC_UNPINNED_COPY_MODE, "Select algorithm for unpinned copies. 0=ChooseBest(see thresholds), 1=PinInPlace, 2=StagingBuffer, 3=Memcpy");
   
    // Select thresholds to use for unpinned copies
    GET_ENV_INT (HCC_H2D_STAGING_THRESHOLD,    "Min size (in KB) to use staging buffer algorithm for H2D copy if ChooseBest algorithm selected");
    GET_ENV_INT (HCC_H2D_PININPLACE_THRESHOLD, "Min size (in KB) to use pin-in-place algorithm for H2D copy if ChooseBest algorithm selected");
    GET_ENV_INT (HCC_D2H_PININPLACE_THRESHOLD, "Min size (in KB) to use pin-in-place for D2H copy if ChooseBest algorithm selected");
};


    HSADevice(hsa_agent_t a, hsa_agent_t host) : KalmarDevice(access_type_read_write),
                               agent(a), programs(), max_tile_static_size(0),
                               queues(), queues_mutex(),
                               rocrQueues(0/*empty*/), rocrQueuesMutex(),
                               ri(),
                               useCoarseGrainedRegion(false),
                               kernargPool(), kernargPoolFlag(), kernargCursor(0), kernargPoolMutex(),
                               executables(),
                               profile(hcAgentProfileNone),
                               path(), description(), hostAgent(host),
                               versionMajor(0), versionMinor(0) {
#if KALMAR_DEBUG
        std::cerr << "HSADevice::HSADevice()\n";
#endif

        hsa_status_t status = HSA_STATUS_SUCCESS;

        /// set up path and description
        /// and version information
        {
            char name[64] {0};
            uint32_t node = 0;
            status = hsa_agent_get_info(agent, HSA_AGENT_INFO_NAME, name);
            STATUS_CHECK(status, __LINE__);
            status = hsa_agent_get_info(agent, HSA_AGENT_INFO_NODE, &node);
            STATUS_CHECK(status, __LINE__);

            wchar_t path_wchar[128] {0};
            wchar_t description_wchar[128] {0};
            swprintf(path_wchar, 128, L"%s%u", name, node);
            swprintf(description_wchar, 128, L"AMD HSA Agent %s%u", name, node);

            path = std::wstring(path_wchar);
            description = std::wstring(description_wchar);

#if KALMAR_DEBUG
            std::wcerr << L"Path: " << path << L"\n";
            std::wcerr << L"Description: " << description << L"\n";
#endif

            status = hsa_agent_get_info(agent, HSA_AGENT_INFO_VERSION_MAJOR, &versionMajor);
            STATUS_CHECK(status, __LINE__);
            status = hsa_agent_get_info(agent, HSA_AGENT_INFO_VERSION_MINOR, &versionMinor);
            STATUS_CHECK(status, __LINE__);

#if KALMAR_DEBUG
            std::cout << "Version Major: " << versionMajor << " Minor: " << versionMinor << "\n";
#endif
        }

        /// Iterate over memory pool of the device and its host
        status = hsa_amd_agent_iterate_memory_pools(agent, HSADevice::find_group_memory, &max_tile_static_size);
        STATUS_CHECK(status, __LINE__);

        status = hsa_amd_agent_iterate_memory_pools(agent, &HSADevice::get_memory_pools, &ri);
        STATUS_CHECK(status, __LINE__);

        status = hsa_amd_agent_iterate_memory_pools(hostAgent, HSADevice::get_host_pools, &ri);
        STATUS_CHECK(status, __LINE__);

        /// after iterating memory regions, set if we can use coarse grained regions
        bool result = false;
        if (hasHSACoarsegrainedRegion()) {
            result = true;
            // environment variable HCC_HSA_USEHOSTMEMORY may be used to change
            // the default behavior
            char* hsa_behavior = getenv("HCC_HSA_USEHOSTMEMORY");
            if (hsa_behavior != nullptr) {
                if (std::string("ON") == hsa_behavior) {
                    result = false;
                }
            }
        }
        useCoarseGrainedRegion = result;

        /// pre-allocate a pool of kernarg buffers in case:
        /// - kernarg region is available
        /// - compile-time macro KERNARG_POOL_SIZE is larger than 0
#if KERNARG_POOL_SIZE > 0
        hsa_amd_memory_pool_t kernarg_region = getHSAKernargRegion();

        // pre-allocate kernarg buffers
        void* kernargMemory = nullptr;
        for (int i = 0; i < KERNARG_POOL_SIZE; ++i) {
            status = hsa_amd_memory_pool_allocate(kernarg_region, KERNARG_BUFFER_SIZE, 0, &kernargMemory);
            STATUS_CHECK(status, __LINE__);

            // Allow device to access to it once it is allocated. Normally, this memory pool is on system memory.
            status = hsa_amd_agents_allow_access(1, &agent, NULL, kernargMemory);
            STATUS_CHECK(status, __LINE__);

            kernargPool.push_back(kernargMemory);
            kernargPoolFlag.push_back(false);
        }
#endif

        // Setup AM pool.
        ri._am_memory_pool = (ri._found_local_memory_pool)
                                 ? ri._local_memory_pool
                                 : ri._finegrained_system_memory_pool;

        ri._am_host_memory_pool = (ri._found_coarsegrained_system_memory_pool)
                                      ? ri._coarsegrained_system_memory_pool
                                      : ri._finegrained_system_memory_pool;

        ri._am_host_coherent_memory_pool = (ri._found_finegrained_system_memory_pool)
                                      ? ri._finegrained_system_memory_pool
                                      : ri._coarsegrained_system_memory_pool;

        /// Query the maximum number of work-items in a workgroup
        status = hsa_agent_get_info(agent, HSA_AGENT_INFO_WORKGROUP_MAX_SIZE, &workgroup_max_size);
        STATUS_CHECK(status, __LINE__);

        /// Query the maximum number of work-items in each dimension of a workgroup
        status = hsa_agent_get_info(agent, HSA_AGENT_INFO_WORKGROUP_MAX_DIM, &workgroup_max_dim);

        STATUS_CHECK(status, __LINE__);

        /// Get ISA associated with the agent
        status = hsa_agent_get_info(agent, HSA_AGENT_INFO_ISA, &agentISA);
        STATUS_CHECK(status, __LINE__);

        /// Get the profile of the agent
        hsa_profile_t agentProfile;
        status = hsa_agent_get_info(agent, HSA_AGENT_INFO_PROFILE, &agentProfile);
        STATUS_CHECK(status, __LINE__);

        if (agentProfile == HSA_PROFILE_BASE) {
            profile = hcAgentProfileBase;
        } else if (agentProfile == HSA_PROFILE_FULL) {
            profile = hcAgentProfileFull;
        }

        ReadHccEnv();

        //---
        //Provide an environment variable to select the mode used to perform the copy operaton
        switch (this->copy_mode) {
            case UnpinnedCopyEngine::ChooseBest:    //0
            case UnpinnedCopyEngine::UsePinInPlace: //1
            case UnpinnedCopyEngine::UseStaging:    //2
            case UnpinnedCopyEngine::UseMemcpy:     //3
                break;
            default:
                this->copy_mode = UnpinnedCopyEngine::ChooseBest;
        };
<<<<<<< HEAD

        HCC_H2D_STAGING_THRESHOLD =
            getenvlong("HCC_H2D_STAGING_THRESHOLD", HCC_H2D_STAGING_THRESHOLD);
        HCC_H2D_PININPLACE_THRESHOLD =
            getenvlong("HCC_H2D_PININPLACE_THRESHOLD", HCC_H2D_PININPLACE_THRESHOLD);
        HCC_D2H_PININPLACE_THRESHOLD =
            getenvlong("HCC_D2H_PININPLACE_THRESHOLD", HCC_D2H_PININPLACE_THRESHOLD);

=======
       
>>>>>>> 717803a2

        HCC_H2D_STAGING_THRESHOLD    *= 1024;
        HCC_H2D_PININPLACE_THRESHOLD *= 1024;
        HCC_D2H_PININPLACE_THRESHOLD *= 1024;

        static const size_t stagingSize = 64*1024;
        this->cpu_accessible_am = hasAccess(hostAgent, ri._am_memory_pool);
        hsa_amd_memory_pool_t hostPool = (getHSAAMHostRegion());
        copy_engine[0] = new UnpinnedCopyEngine(agent, hostAgent, stagingSize, 2/*staging buffers*/,
                                                this->cpu_accessible_am,
                                                HCC_H2D_STAGING_THRESHOLD,
                                                HCC_H2D_PININPLACE_THRESHOLD,
                                                HCC_D2H_PININPLACE_THRESHOLD);

        copy_engine[1] = new UnpinnedCopyEngine(agent, hostAgent, stagingSize, 2/*staging Buffers*/,
                                                this->cpu_accessible_am,
                                                HCC_H2D_STAGING_THRESHOLD,
                                                HCC_H2D_PININPLACE_THRESHOLD,
                                                HCC_D2H_PININPLACE_THRESHOLD);
    }

    ~HSADevice() {
#if KALMAR_DEBUG
        std::cerr << "HSADevice::~HSADevice() in\n";
#endif

        // release all queues
        queues_mutex.lock();
        for (auto queue_iterator : queues) {
            if (!queue_iterator.expired()) {
                auto queue = queue_iterator.lock();
                queue->dispose();
            }
        }
        queues.clear();
        queues_mutex.unlock();

        // deallocate kernarg buffers in the pool
#if KERNARG_POOL_SIZE > 0
        kernargPoolMutex.lock();

        hsa_status_t status = HSA_STATUS_SUCCESS;

        for (int i = 0; i < kernargPool.size(); ++i) {
            hsa_amd_memory_pool_free(kernargPool[i]);
            STATUS_CHECK(status, __LINE__);
        }

        kernargPool.clear();
        kernargPoolFlag.clear();

        kernargPoolMutex.unlock();
#endif

        // release all data in programs
        for (auto kernel_iterator : programs) {
            delete kernel_iterator.second;
        }
        programs.clear();

        // release executable
        for (auto executable_iterator : executables) {
            delete executable_iterator.second;
        }
        executables.clear();


        for (int i=0; i<2; i++) {
            if (copy_engine[i]) {
                delete copy_engine[i];
                copy_engine[i] = NULL;
            }
        }


#if KALMAR_DEBUG
        std::cerr << "HSADevice::~HSADevice() out\n";
#endif
    }

    std::wstring path;
    std::wstring description;

    std::wstring get_path() const override { return path; }
    std::wstring get_description() const override { return description; }
    size_t get_mem() const override { return ri._local_memory_pool_size; }
    bool is_double() const override { return true; }
    bool is_lim_double() const override { return true; }
    bool is_unified() const override {
        return (useCoarseGrainedRegion == false);
    }
    bool is_emulated() const override { return false; }
    uint32_t get_version() const { return ((static_cast<unsigned int>(versionMajor) << 16) | versionMinor); }

    bool has_cpu_accessible_am() const override { return cpu_accessible_am; }

    void* create(size_t count, struct rw_info* key) override {
        void *data = nullptr;

        if (!is_unified()) {
#if KALMAR_DEBUG
            std::wcerr << get_path();
            std::cerr << ": create( <count> " << count << ", <key> " << key << "): use HSA memory allocator\n";
#endif
            hsa_status_t status = HSA_STATUS_SUCCESS;
            auto am_region = getHSAAMRegion();

            status = hsa_amd_memory_pool_allocate(am_region, count, 0, &data);
            STATUS_CHECK(status, __LINE__);

            hsa_agent_t* agent = static_cast<hsa_agent_t*>(getHSAAgent());
            status = hsa_amd_agents_allow_access(1, agent, NULL, data);
            STATUS_CHECK(status, __LINE__);
        } else {
#if KALMAR_DEBUG
            std::wcerr << get_path();
            std::cerr << ": create( <count> " << count << ", <key> " << key << "): use host memory allocator\n";
#endif
            data = kalmar_aligned_alloc(0x1000, count);
        }

#if KALMAR_DEBUG
        std::wcerr << get_path();
        std::cerr << ": create -> <pointer> " << data << "\n";
#endif

        return data;
    }

    void release(void *ptr, struct rw_info* key ) override {
        hsa_status_t status = HSA_STATUS_SUCCESS;
        if (!is_unified()) {
#if KALMAR_DEBUG
            std::cerr << "release(" << ptr << "," << key << "): use HSA memory deallocator\n";
#endif
            status = hsa_amd_memory_pool_free(ptr);
            STATUS_CHECK(status, __LINE__);
        } else {
#if KALMAR_DEBUG
            std::cerr << "release(" << ptr << "," << key << "): use host memory deallocator\n";
#endif
            kalmar_aligned_free(ptr);
        }
    }

    // calculate MD5 checksum
    std::string kernel_checksum(size_t size, void* source) {
        // FNV-1a hashing, 64-bit version
        const uint64_t FNV_prime = 0x100000001b3;
        const uint64_t FNV_basis = 0xcbf29ce484222325;
        uint64_t hash = FNV_basis;

        const char *str = static_cast<const char *>(source);

        size = size > FNV1A_CUTOFF_SIZE ? FNV1A_CUTOFF_SIZE : size;
        for (auto i = 0; i < size; ++i) {
            hash ^= *str++;
            hash *= FNV_prime;
        }
        return std::to_string(hash);
    }

    void BuildProgram(void* size, void* source) override {
        if (executables.find(kernel_checksum((size_t)size, source)) == executables.end()) {
            size_t kernel_size = (size_t)((void *)size);
            char *kernel_source = (char*)malloc(kernel_size+1);
            memcpy(kernel_source, source, kernel_size);
            kernel_source[kernel_size] = '\0';
            BuildOfflineFinalizedProgramImpl(kernel_source, kernel_size);
            free(kernel_source);
        }
    }

    bool IsCompatibleKernel(void* size, void* source) override {
        hsa_status_t status;

        // Allocate memory for kernel source
        size_t kernel_size = (size_t)((void *)size);
        char *kernel_source = (char*)malloc(kernel_size+1);
        memcpy(kernel_source, source, kernel_size);
        kernel_source[kernel_size] = '\0';

        // Deserialize code object.
        hsa_code_object_t code_object = {0};
        status = hsa_code_object_deserialize(kernel_source, kernel_size, NULL, &code_object);
        STATUS_CHECK(status, __LINE__);
        assert(0 != code_object.handle);

        // Get ISA of the code object
        hsa_isa_t code_object_isa;
        status = hsa_code_object_get_info(code_object, HSA_CODE_OBJECT_INFO_ISA, &code_object_isa);
        STATUS_CHECK(status, __LINE__);

        // Check if the code object is compatible with ISA of the agent
        bool isCompatible = false;
        status = hsa_isa_compatible(code_object_isa, agentISA, &isCompatible);
        STATUS_CHECK(status, __LINE__);

        // Destroy code object
        status = hsa_code_object_destroy(code_object);
        STATUS_CHECK(status, __LINE__);

        // release allocated memory
        free(kernel_source);

        return isCompatible;
    }

    void* CreateKernel(const char* fun) override {
        std::string str(fun);
        HSAKernel *kernel = programs[str];
        if (!kernel) {
            if (executables.size() != 0) {
                for (auto executable_iterator : executables) {
                    HSAExecutable *executable = executable_iterator.second;

                    // Get symbol handle.
                    hsa_status_t status;
                    hsa_executable_symbol_t kernelSymbol;
                    status = hsa_executable_get_symbol(executable->hsaExecutable, NULL, fun, agent, 0, &kernelSymbol);
                    if (status == HSA_STATUS_SUCCESS) {
                        // Get code handle.
                        uint64_t kernelCodeHandle;
                        status = hsa_executable_symbol_get_info(kernelSymbol, HSA_EXECUTABLE_SYMBOL_INFO_KERNEL_OBJECT, &kernelCodeHandle);
                        if (status == HSA_STATUS_SUCCESS) {
                            kernel =  new HSAKernel(str, executable, kernelSymbol, kernelCodeHandle);
                            break;
                        }
                    }
                }
            }

            if (!kernel) {
                std::cerr << "HSADevice::CreateKernel(): Unable to create kernel\n";
                abort();
            } else {
                //std::cerr << "HSADevice::CreateKernel(): Created kernel\n";
            }
            programs[str] = kernel;
        }

        // HSADispatch instance will be deleted in:
        // HSAQueue::LaunchKernel()
        // or it will be created as a shared_ptr<KalmarAsyncOp> in:
        // HSAQueue::LaunchKernelAsync()
        HSADispatch *dispatch = new HSADispatch(this, kernel);

        // HLC Stable would need 3 additional arguments
        // HLC Development would not need any additional arguments
#define HSAIL_HLC_DEVELOPMENT_COMPILER 1
#ifndef HSAIL_HLC_DEVELOPMENT_COMPILER
        dispatch->pushLongArg(0);
        dispatch->pushLongArg(0);
        dispatch->pushLongArg(0);
#endif
        return dispatch;
    }

    std::shared_ptr<KalmarQueue> createQueue(execute_order order = execute_in_order) override {
        std::shared_ptr<KalmarQueue> q =  std::shared_ptr<KalmarQueue>(new HSAQueue(this, agent, order));
        queues_mutex.lock();
        queues.push_back(q);
        queues_mutex.unlock();
        return q;
    }

    size_t GetMaxTileStaticSize() override {
        return max_tile_static_size;
    }

    std::vector< std::shared_ptr<KalmarQueue> > get_all_queues() override {
        std::vector< std::shared_ptr<KalmarQueue> > result;
        queues_mutex.lock();
        for (auto queue : queues) {
            if (!queue.expired()) {
                result.push_back(queue.lock());
            }
        }
        queues_mutex.unlock();
        return result;
    }



    hsa_amd_memory_pool_t& getHSAKernargRegion() {
        return ri._kernarg_memory_pool;
    }

    hsa_amd_memory_pool_t& getHSAAMHostRegion() {
        return ri._am_host_memory_pool;
    }

    hsa_amd_memory_pool_t& getHSACoherentHostRegion() {
        return ri._am_host_coherent_memory_pool;
    }

    hsa_amd_memory_pool_t& getHSAAMRegion() {
        return ri._am_memory_pool;
    }

    bool hasHSAKernargRegion() const {
      return ri._found_kernarg_memory_pool;
    }

    bool hasHSAFinegrainedRegion() const {
      return ri._found_finegrained_system_memory_pool;
    }

    bool hasHSACoarsegrainedRegion() const {
      return ri._found_local_memory_pool;
    }

    bool is_peer(const Kalmar::KalmarDevice* other) override {
      if(!hasHSACoarsegrainedRegion())
          return false;

      auto self_pool = getHSAAMRegion();
      hsa_amd_memory_pool_access_t access;

      hsa_agent_t* agent = static_cast<hsa_agent_t*>( const_cast<KalmarDevice *> (other)->getHSAAgent());

      //TODO: CPU acclerator will return NULL currently, return false.
      if(nullptr == agent)
          return false;

      hsa_status_t status = hsa_amd_agent_memory_pool_get_info(*agent, self_pool, HSA_AMD_AGENT_MEMORY_POOL_INFO_ACCESS, &access);

      if(HSA_STATUS_SUCCESS != status)
          return false;

      if ((HSA_AMD_MEMORY_POOL_ACCESS_ALLOWED_BY_DEFAULT == access) || (HSA_AMD_MEMORY_POOL_ACCESS_DISALLOWED_BY_DEFAULT == access))
          return true;

      return false;
    }

    unsigned int get_compute_unit_count() override {
        hsa_agent_t agent = getAgent();

        uint32_t compute_unit_count = 0;
        hsa_status_t status = hsa_agent_get_info(agent, (hsa_agent_info_t)HSA_AMD_AGENT_INFO_COMPUTE_UNIT_COUNT, &compute_unit_count);
        if(status == HSA_STATUS_SUCCESS)
            return compute_unit_count;
        else
            return 0;
    }

    bool has_cpu_accessible_am() override {
        return cpu_accessible_am;
    };

    void releaseKernargBuffer(void* kernargBuffer, int kernargBufferIndex) {
        if ( (KERNARG_POOL_SIZE > 0) && (kernargBufferIndex >= 0) ) {
            kernargPoolMutex.lock();

            // mark the kernarg buffer pointed by kernelBufferIndex as available
            kernargPoolFlag[kernargBufferIndex] = false;

            kernargPoolMutex.unlock();
         } else {
            if (kernargBuffer != nullptr) {
                hsa_amd_memory_pool_free(kernargBuffer);
            }
         }
    }

    std::pair<void*, int> getKernargBuffer(int size) {
        void* ret = nullptr;
        int cursor = 0;

        // find an available buffer in the pool in case
        // - kernarg pool is available
        // - requested size is smaller than KERNARG_BUFFER_SIZE
        if ( (KERNARG_POOL_SIZE > 0) && (size <= KERNARG_BUFFER_SIZE) ) {
            kernargPoolMutex.lock();
            cursor = kernargCursor;

            if (kernargPoolFlag[cursor] == false) {
                // the cursor is valid, use it
                ret = kernargPool[cursor];

                // set the kernarg buffer as used
                kernargPoolFlag[cursor] = true;

                // simply move the cursor to the next index
                ++kernargCursor;
                if (kernargCursor == kernargPool.size()) kernargCursor = 0;
            } else {
                // the cursor is not valid, sequentially find the next available slot
                bool found = false;

                int startingCursor = cursor;
                do {
                    ++cursor;
                    if (cursor == kernargPool.size()) cursor = 0;

                    if (kernargPoolFlag[cursor] == false) {
                        // the cursor is valid, use it
                        ret = kernargPool[cursor];

                        // set the kernarg buffer as used
                        kernargPoolFlag[cursor] = true;

                        // simply move the cursor to the next index
                        kernargCursor = cursor + 1;
                        if (kernargCursor == kernargPool.size()) kernargCursor = 0;

                        // break from the loop
                        found = true;
                        break;
                    }
                } while(cursor != startingCursor); // ensure we at most scan the vector once

                if (found == false) {
                    hsa_status_t status = HSA_STATUS_SUCCESS;

                    // increase kernarg pool on demand by KERNARG_POOL_SIZE
                    hsa_amd_memory_pool_t kernarg_region = getHSAKernargRegion();

                    // keep track of the size of kernarg pool before increasing it
                    int oldKernargPoolSize = kernargPool.size();
                    int oldKernargPoolFlagSize = kernargPoolFlag.size();
                    assert(oldKernargPoolSize == oldKernargPoolFlagSize);

                    // pre-allocate kernarg buffers
                    void* kernargMemory = nullptr;
                    for (int i = 0; i < KERNARG_POOL_SIZE; ++i) {
                        status = hsa_amd_memory_pool_allocate(kernarg_region, KERNARG_BUFFER_SIZE, 0, &kernargMemory);
                        STATUS_CHECK(status, __LINE__);

                        status = hsa_amd_agents_allow_access(1, &agent, NULL, kernargMemory);
                        STATUS_CHECK(status, __LINE__);

                        kernargPool.push_back(kernargMemory);
                        kernargPoolFlag.push_back(false);
                    }

                    assert(kernargPool.size() == oldKernargPoolSize + KERNARG_POOL_SIZE);
                    assert(kernargPoolFlag.size() == oldKernargPoolFlagSize + KERNARG_POOL_SIZE);

                    // set return values, after the pool has been increased

                    // use the first item in the newly allocated pool
                    cursor = oldKernargPoolSize;

                    // access the new item through the newly assigned cursor
                    ret = kernargPool[cursor];

                    // mark the item as used
                    kernargPoolFlag[cursor] = true;

                    // simply move the cursor to the next index
                    kernargCursor = cursor + 1;
                    if (kernargCursor == kernargPool.size()) kernargCursor = 0;

                    found = true;
                }

            }

            kernargPoolMutex.unlock();
        } else {
            // allocate new buffers in case:
            // - the kernarg pool is set at compile-time
            // - requested kernarg buffer size is larger than KERNARG_BUFFER_SIZE

            hsa_status_t status = HSA_STATUS_SUCCESS;
            hsa_amd_memory_pool_t kernarg_region = getHSAKernargRegion();

            status = hsa_amd_memory_pool_allocate(kernarg_region, size, 0, &ret);
            STATUS_CHECK(status, __LINE__);

            status = hsa_amd_agents_allow_access(1, &agent, NULL, ret);
            STATUS_CHECK(status, __LINE__);

            // set cursor value as -1 to notice the buffer would be deallocated
            // instead of recycled back into the pool
            cursor = -1;
        }

        return std::make_pair(ret, cursor);
    }

    void* getSymbolAddress(const char* symbolName) override {
        hsa_status_t status;

        unsigned long* symbol_ptr = nullptr;
        if (executables.size() != 0) {
            // iterate through all HSA executables
            for (auto executable_iterator : executables) {
                HSAExecutable *executable = executable_iterator.second;

                // get symbol
                hsa_executable_symbol_t symbol;
                status = hsa_executable_get_symbol(executable->hsaExecutable, NULL, symbolName, agent, 0, &symbol);
                STATUS_CHECK_SYMBOL(status, symbolName, __LINE__);

                if (status == HSA_STATUS_SUCCESS) {
                    // get address of symbol
                    uint64_t symbol_address;
                    status = hsa_executable_symbol_get_info(symbol,
                                                            HSA_EXECUTABLE_SYMBOL_INFO_VARIABLE_ADDRESS,
                                                            &symbol_address);
                    STATUS_CHECK(status, __LINE__);

                    symbol_ptr = (unsigned long*)symbol_address;
                    break;
                }
            }
        } else {
#if KALMAR_DEBUG
            std::cerr << "HSA executable NOT built yet!\n";
#endif
        }

        return symbol_ptr;
    }

    // FIXME: return values
    // TODO: Need more info about hostptr, is it OS allocated buffer or HSA allocator allocated buffer.
    // Or it might be the responsibility of caller? Because for OS allocated buffer, we need to call hsa_amd_memory_lock, otherwise, need to call
    // hsa_amd_agents_allow_access. Assume it is HSA allocated buffer.
    void memcpySymbol(void* symbolAddr, void* hostptr, size_t count, size_t offset = 0, enum hcCommandKind kind = hcMemcpyHostToDevice) override {
        hsa_status_t status;

        if (executables.size() != 0) {
            // copy data
            if (kind == hcMemcpyHostToDevice) {
                // host -> device
                status = hsa_memory_copy(symbolAddr, (char*)hostptr + offset, count);
                STATUS_CHECK(status, __LINE__);
            } else if (kind == hcMemcpyDeviceToHost) {
                // device -> host
                status = hsa_memory_copy(hostptr, (char*)symbolAddr + offset, count);
                STATUS_CHECK(status, __LINE__);
            }
        } else {
#if KALMAR_DEBUG
            std::cerr << "HSA executable NOT built yet!\n";
#endif
        }
    }

    // FIXME: return values
    void memcpySymbol(const char* symbolName, void* hostptr, size_t count, size_t offset = 0, enum hcCommandKind kind = hcMemcpyHostToDevice) override {
        if (executables.size() != 0) {
            unsigned long* symbol_ptr = (unsigned long*)getSymbolAddress(symbolName);
            memcpySymbol(symbol_ptr, hostptr, count, offset, kind);
        } else {
#if KALMAR_DEBUG
            std::cerr << "HSA executable NOT built yet!\n";
#endif
        }
    }

    void* getHSAAgent() override;

    hcAgentProfile getProfile() override { return profile; }

private:

    void BuildOfflineFinalizedProgramImpl(void* kernelBuffer, int kernelSize) {
        hsa_status_t status;

        std::string index = kernel_checksum((size_t)kernelSize, kernelBuffer);

        // load HSA program if we haven't done so
        if (executables.find(index) == executables.end()) {
            // Deserialize code object.
            hsa_code_object_t code_object = {0};
            status = hsa_code_object_deserialize(kernelBuffer, kernelSize, NULL, &code_object);
            STATUS_CHECK(status, __LINE__);
            assert(0 != code_object.handle);

            // Create the executable.
            hsa_executable_t hsaExecutable;
            status = hsa_executable_create(HSA_PROFILE_FULL, HSA_EXECUTABLE_STATE_UNFROZEN,
                                           NULL, &hsaExecutable);
            STATUS_CHECK(status, __LINE__);

#if KALMAR_DEBUG
            dumpHSAAgentInfo(agent, "Loading code object ");
#endif

            // Load the code object.
            status = hsa_executable_load_code_object(hsaExecutable, agent, code_object, NULL);
            STATUS_CHECK(status, __LINE__);

            // Freeze the executable.
            status = hsa_executable_freeze(hsaExecutable, NULL);
            STATUS_CHECK(status, __LINE__);

            // save everything as an HSAExecutable instance
            executables[index] = new HSAExecutable(hsaExecutable, code_object);
        }
    }
};

class HSAContext final : public KalmarContext
{
    /// memory pool for signals
    std::vector<hsa_signal_t> signalPool;
    std::vector<bool> signalPoolFlag;
    int signalCursor;
    std::mutex signalPoolMutex;
    /* TODO: Modify properly when supporing multi-gpu.
    When using memory pool api, each agent will only report memory pool
    which is attached with the agent itself physically, eg, GPU won't
    report system memory pool anymore. In order to change as little
    as possbile, will choose the first CPU as default host and hack the
    HSADevice class to assign it the host memory pool to GPU agent.
    */
    hsa_agent_t host;

    /// Determines if the given agent is of type HSA_DEVICE_TYPE_GPU
    /// If so, cache to input data
    static hsa_status_t find_gpu(hsa_agent_t agent, void *data) {
        hsa_status_t status;
        hsa_device_type_t device_type;
        std::vector<hsa_agent_t>* pAgents = nullptr;

        if (data == nullptr) {
            return HSA_STATUS_ERROR_INVALID_ARGUMENT;
        } else {
            pAgents = static_cast<std::vector<hsa_agent_t>*>(data);
        }

        hsa_status_t stat = hsa_agent_get_info(agent, HSA_AGENT_INFO_DEVICE, &device_type);
        if (stat != HSA_STATUS_SUCCESS) {
            return stat;
        }

#if KALMAR_DEBUG
        {
            char name[64];
            uint32_t node = 0;
            status = hsa_agent_get_info(agent, HSA_AGENT_INFO_NAME, name);
            STATUS_CHECK(status, __LINE__);
            status = hsa_agent_get_info(agent, HSA_AGENT_INFO_NODE, &node);
            STATUS_CHECK(status, __LINE__);
            if (device_type == HSA_DEVICE_TYPE_GPU) {
                printf("GPU HSA agent: %s, Node ID: %u\n", name, node);
            } else if (device_type == HSA_DEVICE_TYPE_CPU) {
                printf("CPU HSA agent: %s, Node ID: %u\n", name, node);
            } else {
                printf("DSP HSA agent: %s, Node ID: %u\n", name, node);
            }
        }
#endif

        if (device_type == HSA_DEVICE_TYPE_GPU)  {
            pAgents->push_back(agent);
        }

        return HSA_STATUS_SUCCESS;
    }


    static hsa_status_t find_host(hsa_agent_t agent, void* data) {
        hsa_status_t status;
        hsa_device_type_t device_type;
        if(data == nullptr)
            return HSA_STATUS_ERROR_INVALID_ARGUMENT;
        status = hsa_agent_get_info(agent, HSA_AGENT_INFO_DEVICE, &device_type);
        STATUS_CHECK(status, __LINE__);

        if(HSA_DEVICE_TYPE_CPU == device_type) {
            *(hsa_agent_t*)data = agent;
            return HSA_STATUS_INFO_BREAK;
        }
        return HSA_STATUS_SUCCESS;
    }


public:
    HSAContext() : KalmarContext(), signalPool(), signalPoolFlag(), signalCursor(0), signalPoolMutex() {
        host.handle = (uint64_t)-1;
        // initialize HSA runtime
#if KALMAR_DEBUG
        std::cerr << "HSAContext::HSAContext(): init HSA runtime\n";
#endif
        hsa_status_t status;
        status = hsa_init();
        STATUS_CHECK(status, __LINE__);

        // Iterate over the agents to find out gpu device
        std::vector<hsa_agent_t> agents;
        status = hsa_iterate_agents(&HSAContext::find_gpu, &agents);
        STATUS_CHECK(status, __LINE__);

        // Iterate over agents to find out the first cpu device as host
        status = hsa_iterate_agents(&HSAContext::find_host, &host);
        STATUS_CHECK(status, __LINE__);

        for (int i = 0; i < agents.size(); ++i) {
            hsa_agent_t agent = agents[i];
            auto Dev = new HSADevice(agent, host);
            // choose the first GPU device as the default device
            if (i == 0)
                def = Dev;
            Devices.push_back(Dev);
        }


#if SIGNAL_POOL_SIZE > 0
        signalPoolMutex.lock();

        // pre-allocate signals
#if KALMAR_DEBUG_ASYNC_COPY
        std::cerr << " precallocate " << SIGNAL_POOL_SIZE << " signals\n";
#endif
        for (int i = 0; i < SIGNAL_POOL_SIZE; ++i) {
          hsa_signal_t signal;
          status = hsa_signal_create(1, 0, NULL, &signal);
          STATUS_CHECK(status, __LINE__);
          signalPool.push_back(signal);
          signalPoolFlag.push_back(false);
        }

        signalPoolMutex.unlock();
#endif
    }

    void releaseSignal(hsa_signal_t signal, int signalIndex) {

        if (signal.handle) {

#if KALMAR_DEBUG_ASYNC_COPY
            std::cerr << "  releaseSignal: " << signal.handle << " and restored value to 1\n";
#endif
            hsa_status_t status = HSA_STATUS_SUCCESS;
#if SIGNAL_POOL_SIZE > 0
            signalPoolMutex.lock();

            // restore signal to the initial value 1
            hsa_signal_store_release(signal, 1);

            // mark the signal pointed by signalIndex as available
            signalPoolFlag[signalIndex] = false;

            signalPoolMutex.unlock();
#else
            status = hsa_signal_destroy(signal);
            STATUS_CHECK(status, __LINE__);
#endif
        }
    }

    std::pair<hsa_signal_t, int> getSignal() {
        hsa_signal_t ret;

#if SIGNAL_POOL_SIZE > 0
        signalPoolMutex.lock();
        int cursor = signalCursor;

        if (signalPoolFlag[cursor] == false) {
            // the cursor is valid, use it
            ret = signalPool[cursor];

            // set the signal as used
            signalPoolFlag[cursor] = true;

            // simply move the cursor to the next index
            ++signalCursor;
            if (signalCursor == signalPool.size()) signalCursor = 0;
        } else {
            // the cursor is not valid, sequentially find the next available slot
            bool found = false;
            int startingCursor = cursor;
            do {
                ++cursor;
                if (cursor == signalPool.size()) cursor = 0;

                if (signalPoolFlag[cursor] == false) {
                    // the cursor is valid, use it
                    ret = signalPool[cursor];

                    // set the signal as used
                    signalPoolFlag[cursor] = true;

                    // simply move the cursor to the next index
                    signalCursor = cursor + 1;
                    if (signalCursor == signalPool.size()) signalCursor = 0;

                    // break from the loop
                    found = true;
                    break;
                }
            } while(cursor != startingCursor); // ensure we at most scan the vector once

            if (found == false) {
                hsa_status_t status = HSA_STATUS_SUCCESS;

                // increase signal pool on demand by SIGNAL_POOL_SIZE

                // keep track of the size of signal pool before increasing it
                int oldSignalPoolSize = signalPool.size();
                int oldSignalPoolFlagSize = signalPoolFlag.size();
                assert(oldSignalPoolSize == oldSignalPoolFlagSize);


                // increase signal pool on demand for another SIGNAL_POOL_SIZE
                for (int i = 0; i < SIGNAL_POOL_SIZE; ++i) {
                    hsa_signal_t signal;
                    status = hsa_signal_create(1, 0, NULL, &signal);
                    STATUS_CHECK(status, __LINE__);
                    signalPool.push_back(signal);
                    signalPoolFlag.push_back(false);
                }

#if KALMAR_DEBUG or KALMAR_DEBUG_ASYNC_COPY
                std::cerr << "grew signal pool to size=" << signalPool.size() << "\n";
#endif

                assert(signalPool.size() == oldSignalPoolSize + SIGNAL_POOL_SIZE);
                assert(signalPoolFlag.size() == oldSignalPoolFlagSize + SIGNAL_POOL_SIZE);

                // set return values, after the pool has been increased

                // use the first item in the newly allocated pool
                cursor = oldSignalPoolSize;

                // access the new item through the newly assigned cursor
                ret = signalPool[cursor];

                // mark the item as used
                signalPoolFlag[cursor] = true;

                // simply move the cursor to the next index
                signalCursor = cursor + 1;
                if (signalCursor == signalPool.size()) signalCursor = 0;

                found = true;
            }
        }

        signalPoolMutex.unlock();
#else
        hsa_signal_t signal;
        hsa_status_t status = hsa_signal_create(1, 0, NULL, &signal);
        STATUS_CHECK(status, __LINE__);
        int cursor = 0;
#endif
        return std::make_pair(ret, cursor);
    }

    ~HSAContext() {
        hsa_status_t status = HSA_STATUS_SUCCESS;
#if KALMAR_DEBUG
        std::cerr << "HSAContext::~HSAContext() in\n";
#endif

        // destroy all KalmarDevices associated with this context
        for (auto dev : Devices)
            delete dev;
        Devices.clear();
        def = nullptr;

#if SIGNAL_POOL_SIZE > 0
        signalPoolMutex.lock();

        // deallocate signals in the pool
        for (int i = 0; i < signalPool.size(); ++i) {
            hsa_signal_t signal;
            status = hsa_signal_destroy(signalPool[i]);
            STATUS_CHECK(status, __LINE__);
        }

        signalPool.clear();
        signalPoolFlag.clear();

        signalPoolMutex.unlock();
#endif

        // shutdown HSA runtime
#if KALMAR_DEBUG
        std::cerr << "HSAContext::~HSAContext(): shut down HSA runtime\n";
#endif
        status = hsa_shut_down();
        STATUS_CHECK(status, __LINE__);

#if KALMAR_DEBUG
        std::cerr << "HSAContext::~HSAContext() out\n";
#endif
    }

    uint64_t getSystemTicks() override {
        // get system tick
        uint64_t timestamp = 0L;
        hsa_system_get_info(HSA_SYSTEM_INFO_TIMESTAMP, &timestamp);
        return timestamp;
    }

    uint64_t getSystemTickFrequency() override {
        // get system tick frequency
        uint64_t timestamp_frequency_hz = 0L;
        hsa_system_get_info(HSA_SYSTEM_INFO_TIMESTAMP_FREQUENCY, &timestamp_frequency_hz);
        return timestamp_frequency_hz;
    }
};

static HSAContext ctx;

} // namespace Kalmar

// ----------------------------------------------------------------------
// member function implementation of HSADevice
// ----------------------------------------------------------------------
namespace Kalmar {

inline void*
HSADevice::getHSAAgent() override {
    return static_cast<void*>(&getAgent());
}

} // namespace Kalmar

// ----------------------------------------------------------------------
// member function implementation of HSAQueue
// ----------------------------------------------------------------------
namespace Kalmar  {


HSAQueue::HSAQueue(KalmarDevice* pDev, hsa_agent_t agent, execute_order order) : 
    KalmarQueue(pDev, queuing_mode_automatic, order), 
    rocrQueue(nullptr),
    asyncOps(), opSeqNums(0), valid(true), bufferKernelMap(), kernelBufferMap() 
{
    { 
        // Protect the HSA queue we can steal it.
        if (HCC_DB & DB_SYNC) {
            std::cerr << "tid:" << std::this_thread::get_id() << " ptr:" << this << " create lock_guard...\n";
        }

        std::lock_guard<std::mutex> (this->qmutex);

        auto device = static_cast<Kalmar::HSADevice*>(this->getDev());
        device->createOrstealRocrQueue(this);
    }


    youngestCommandKind = hcCommandInvalid;

    hsa_status_t status= hsa_signal_create(1, 1, &agent, &sync_copy_signal);
    STATUS_CHECK(status, __LINE__);
}


void HSAQueue::dispose() override {
    hsa_status_t status;

#if KALMAR_DEBUG
    std::cerr << "HSAQueue::dispose() in\n";
#endif
    {
        if (HCC_DB & DB_SYNC) {
            std::cerr << "tid:" << std::this_thread::get_id() << " ptr:" << this << " dispose lock_guard...\n";
        }

        std::lock_guard<std::mutex> (this->qmutex);

        // wait on all existing kernel dispatches and barriers to complete
        wait();

        this->valid = false;

        // clear bufferKernelMap
        for (auto iter = bufferKernelMap.begin(); iter != bufferKernelMap.end(); ++iter) {
           iter->second.clear();
        }
        bufferKernelMap.clear();

        // clear kernelBufferMap
        for (auto iter = kernelBufferMap.begin(); iter != kernelBufferMap.end(); ++iter) {
            iter->second.clear();
        }
        kernelBufferMap.clear();


        Kalmar::HSADevice* device = static_cast<Kalmar::HSADevice*>(getDev());
        if (rocrQueue != nullptr) {
            
            device->removeRocrQueue(rocrQueue);
            rocrQueue = nullptr;
        }
    }

    status = hsa_signal_destroy(sync_copy_signal);

    STATUS_CHECK(status, __LINE__);

#if KALMAR_DEBUG
    std::cerr << "HSAQueue::dispose() out\n";
#endif
}


hsa_queue_t *HSAQueue::acquireLockedRocrQueue() {
    if (HCC_DB & DB_SYNC) {
        std::cerr << "tid:" << std::this_thread::get_id() << " ptr:" << this << " lock...\n";
    }
    this->qmutex.lock();
    if (this->rocrQueue == nullptr) {
        auto device = static_cast<Kalmar::HSADevice*>(this->getDev());
        device->createOrstealRocrQueue(this);
    }
    return this->rocrQueue->_hwQueue;
}

void HSAQueue::releaseLockedRocrQueue()
{
   
    if (HCC_DB & DB_SYNC) {
        std::cerr << "tid:" << std::this_thread::get_id() << " ptr:" << this << " unlock...\n";
    }
    this->qmutex.unlock();
}

inline void*
HSAQueue::getHSAAgent() override {
    return static_cast<void*>(&(static_cast<HSADevice*>(getDev())->getAgent()));
}
inline void*
HSAQueue::getHostAgent() override {
    return static_cast<void*>(&(static_cast<HSADevice*>(getDev())->getHostAgent()));
}
inline void*
HSAQueue::getHSAAMRegion() override {
    return static_cast<void*>(&(static_cast<HSADevice*>(getDev())->getHSAAMRegion()));
}
inline void*
HSAQueue::getHSACoherentHostRegion() override {
    return static_cast<void*>(&(static_cast<HSADevice*>(getDev())->getHSACoherentHostRegion()));
}
inline void*
HSAQueue::getHSAAMHostRegion() override {
    return static_cast<void*>(&(static_cast<HSADevice*>(getDev())->getHSAAMHostRegion()));
}


inline void*
HSAQueue::getHSAKernargRegion() override {
    return static_cast<void*>(&(static_cast<HSADevice*>(getDev())->getHSAKernargRegion()));
}

void HSAQueue::copy_ext(const void *src, void *dst, size_t size_bytes, hc::hcCommandKind copyDir, const hc::AmPointerInfo &srcPtrInfo, const hc::AmPointerInfo &dstPtrInfo,
              const Kalmar::KalmarDevice *copyDevice, bool forceUnpinnedCopy) override {
#if KALMAR_DEBUG
    std::cerr << "HSAQueue::copy(" << src << ", " << dst << ", " << size_bytes << ")\n";
#endif
    // wait for all previous async commands in this queue to finish
    this->wait();


    const Kalmar::HSADevice *copyDeviceHsa = static_cast<const Kalmar::HSADevice*> (copyDevice);

    // create a HSACopy instance
    HSACopy* copyCommand = new HSACopy(src, dst, size_bytes);

    // synchronously do copy
    // FIX me, pull from constructor.
    copyCommand->syncCopyExt(this, copyDir, srcPtrInfo, dstPtrInfo, copyDeviceHsa, forceUnpinnedCopy);

    // TODO - should remove from queue instead?
    delete(copyCommand);

#if KALMAR_DEBUG
    std::cerr << "HSAQueue::copy() complete\n";
#endif
};


// TODO - remove me
void HSAQueue::copy_ext(const void *src, void *dst, size_t size_bytes, hc::hcCommandKind copyDir, const hc::AmPointerInfo &srcPtrInfo, const hc::AmPointerInfo &dstPtrInfo, bool foo) override {

    const Kalmar::KalmarDevice *copyDevice;
    if (srcPtrInfo._isInDeviceMem) {
        copyDevice = (srcPtrInfo._acc.get_dev_ptr());
    } else if (dstPtrInfo._isInDeviceMem) {
        copyDevice = (dstPtrInfo._acc.get_dev_ptr());
    } else {
        copyDevice = nullptr;
    }

    copy_ext(src, dst, size_bytes, copyDir, srcPtrInfo, dstPtrInfo, copyDevice);
}


std::shared_ptr<KalmarAsyncOp> HSAQueue::EnqueueAsyncCopyExt(const void* src, void* dst, size_t size_bytes,
                                                   hcCommandKind copyDir, const hc::AmPointerInfo &srcPtrInfo, const hc::AmPointerInfo &dstPtrInfo,
                                                   const Kalmar::KalmarDevice *copyDevice) override {

    hsa_status_t status = HSA_STATUS_SUCCESS;

    // create shared_ptr instance
    const Kalmar::HSADevice *copyDeviceHsa = static_cast<const Kalmar::HSADevice*> (copyDevice);
    std::shared_ptr<HSACopy> copyCommand = std::make_shared<HSACopy>(src, dst, size_bytes);

    // euqueue the async copy command
    status = copyCommand.get()->enqueueAsyncCopyCommand(this, copyDeviceHsa, srcPtrInfo, dstPtrInfo);
    STATUS_CHECK(status, __LINE__);

    // associate the async copy command with this queue
    pushAsyncOp(copyCommand);

    return copyCommand;
};


// enqueue an async copy command
std::shared_ptr<KalmarAsyncOp> HSAQueue::EnqueueAsyncCopy(const void *src, void *dst, size_t size_bytes) override {
    hsa_status_t status = HSA_STATUS_SUCCESS;

    // create shared_ptr instance
    std::shared_ptr<HSACopy> copyCommand = std::make_shared<HSACopy>(src, dst, size_bytes);


    hc::accelerator acc;
    hc::AmPointerInfo srcPtrInfo(NULL, NULL, 0, acc, 0, 0);
    hc::AmPointerInfo dstPtrInfo(NULL, NULL, 0, acc, 0, 0);

    bool srcInTracker = (hc::am_memtracker_getinfo(&srcPtrInfo, src) == AM_SUCCESS);
    bool dstInTracker = (hc::am_memtracker_getinfo(&dstPtrInfo, dst) == AM_SUCCESS);

    if (!srcInTracker) {
        // throw an exception
        throw Kalmar::runtime_exception("trying to copy from unpinned src pointer", 0);
    } else if (!dstInTracker) {
        // throw an exception
        throw Kalmar::runtime_exception("trying to copy from unpinned dst pointer", 0);
    };


    // Select optimal copy agent:
    // Prefer source SDMA engine if possible since this is typically the fastest, unless the source data is in host mem.
    //
    // If the src agent cannot see both src and dest pointers, then the async copy will fault.
    // The caller of this function is responsible for avoiding this situation, by examining the
    // host and device allow-access mappings and using a CPU staging copy BEFORE calling
    // this routine.
    const Kalmar::HSADevice *copyDevice;
    if (srcPtrInfo._isInDeviceMem) {  // D2H or D2D
        copyDevice = static_cast<Kalmar::HSADevice*>(srcPtrInfo._acc.get_dev_ptr());
    } else if (dstPtrInfo._isInDeviceMem) { // H2D
        copyDevice = static_cast<Kalmar::HSADevice*>(dstPtrInfo._acc.get_dev_ptr());
    } else {
        copyDevice = nullptr; // H2H
    }

    // enqueue the async copy command
    status = copyCommand.get()->enqueueAsyncCopyCommand(this, copyDevice, srcPtrInfo, dstPtrInfo);
    STATUS_CHECK(status, __LINE__);

    // associate the async copy command with this queue
    pushAsyncOp(copyCommand);

    return copyCommand;
}


void
HSAQueue::dispatch_hsa_kernel(const hsa_kernel_dispatch_packet_t *aql,
                         const void * args, size_t argSize,
                         hc::completion_future *cf) override
{
    uint16_t dims = (aql->setup >> HSA_KERNEL_DISPATCH_PACKET_SETUP_DIMENSIONS) &
                    ((1 << HSA_KERNEL_DISPATCH_PACKET_SETUP_WIDTH_DIMENSIONS) - 1);

    if (dims == 0) {
        throw Kalmar::runtime_exception("dispatch_hsa_kernel: must set dims in aql.header", 0);
    }

    uint16_t packetType = (aql->header >> HSA_PACKET_HEADER_TYPE) &
                          ((1 << HSA_PACKET_HEADER_WIDTH_TYPE) - 1);


    if (packetType != HSA_PACKET_TYPE_KERNEL_DISPATCH) {
        throw Kalmar::runtime_exception("dispatch_hsa_kernel: must set packetType and fence bits in aql.header", 0);
    }


    Kalmar::HSADevice* device = static_cast<Kalmar::HSADevice*>(this->getDev());
    HSADispatch *dispatch = new HSADispatch(device, nullptr, aql);

    waitForStreamDeps(dispatch);

    // May be faster to create signals for each dispatch than to use markers.
    // Perhaps could check HSA queue pointers.
    //bool needsSignal = (cf != nullptr);
    bool needsSignal = true;

    dispatch->dispatchKernelAsync(this, args, argSize, needsSignal);

    std::shared_ptr<HSADispatch> sp_dispatch(dispatch);
    pushAsyncOp(sp_dispatch);

    if (cf) {
        *cf = hc::completion_future(sp_dispatch);
    }
};

} // namespace Kalmar

// ----------------------------------------------------------------------
// member function implementation of HSADispatch
// ----------------------------------------------------------------------

HSADispatch::HSADispatch(Kalmar::HSADevice* _device, HSAKernel* _kernel,
                         const hsa_kernel_dispatch_packet_t *aql) :
    KalmarAsyncOp(Kalmar::hcCommandKernel),
    device(_device),
    agent(_device->getAgent()),
    kernel(_kernel),
    isDispatched(false),
    waitMode(HSA_WAIT_STATE_BLOCKED),
    future(nullptr),
    hsaQueue(nullptr),
    kernargMemory(nullptr)
{
    if (aql) {
        this->aql = *aql;
    }
    clearArgs();
}



// dispatch a kernel asynchronously
// -  allocates signal, copies arguments into kernarg buffer, and places aql packet into queue.
hsa_status_t
<<<<<<< HEAD
HSADispatch::dispatchKernel(hsa_queue_t* commandQueue, const void *hostKernarg,
=======
HSADispatch::dispatchKernel(hsa_queue_t* lockedHsaQueue, const void *hostKernarg, 
>>>>>>> 717803a2
                            int hostKernargSize, bool allocSignal) {

    hsa_status_t status = HSA_STATUS_SUCCESS;
    if (isDispatched) {
        return HSA_STATUS_ERROR_INVALID_ARGUMENT;
    }


    /*
     * Setup the dispatch information.
     */
    // set dispatch fences
    // The fence bits must be set on entry into this function.
    uint16_t header = aql.header;
    if (hsaQueue->get_execute_order() == Kalmar::execute_in_order) {
        //std::cout << "barrier bit on\n";
        // set AQL header with barrier bit on if execute in order
        header |= ((HSA_PACKET_TYPE_KERNEL_DISPATCH << HSA_PACKET_HEADER_TYPE) |
                     (1 << HSA_PACKET_HEADER_BARRIER));
    } else {
        //std::cout << "barrier bit off\n";
        // set AQL header with barrier bit off if execute in any order
        header |= (HSA_PACKET_TYPE_KERNEL_DISPATCH << HSA_PACKET_HEADER_TYPE);
    }


    // bind kernel arguments
    //printf("hostKernargSize size: %d in bytesn", hostKernargSize);

    if (hostKernargSize > 0) {
        hsa_amd_memory_pool_t kernarg_region = device->getHSAKernargRegion();
        std::pair<void*, int> ret = device->getKernargBuffer(hostKernargSize);
        kernargMemory = ret.first;
        kernargMemoryIndex = ret.second;

        // as kernarg buffers are fine-grained, we can directly use memcpy
        memcpy(kernargMemory, hostKernarg, hostKernargSize);

        aql.kernarg_address = kernargMemory;
    } else {
        aql.kernarg_address = nullptr;
    }


    // write packet
    uint32_t queueMask = lockedHsaQueue->size - 1;
    // TODO: Need to check if package write is correct.
    uint64_t index = hsa_queue_load_write_index_relaxed(lockedHsaQueue);
    uint64_t nextIndex = index + 1;
    if (nextIndex - hsa_queue_load_read_index_acquire(lockedHsaQueue) >= lockedHsaQueue->size) {
      checkHCCRuntimeStatus(Kalmar::HCCRuntimeStatus::HCCRT_STATUS_ERROR_COMMAND_QUEUE_OVERFLOW, __LINE__, lockedHsaQueue);
    }


<<<<<<< HEAD
    hsa_kernel_dispatch_packet_t* q_aql =
        &(((hsa_kernel_dispatch_packet_t*)(commandQueue->base_address))[index & queueMask]);
=======
    hsa_kernel_dispatch_packet_t* q_aql = 
        &(((hsa_kernel_dispatch_packet_t*)(lockedHsaQueue->base_address))[index & queueMask]);
>>>>>>> 717803a2

    // Copy mostly-finished AQL packet into the queue
    *q_aql = aql;

    // Set some specific fields:
    if (allocSignal) {
        /*
         * Create a signal to wait for the dispatch to finish.
         */
        std::pair<hsa_signal_t, int> ret = Kalmar::ctx.getSignal();
        signal = ret.first;
        signalIndex = ret.second;
        q_aql->completion_signal = signal;
    } else {
        signal.handle = 0;
        signalIndex = -1;
    }

    // Lastly copy in the header:
    q_aql->header = header;

    hsa_queue_store_write_index_relaxed(lockedHsaQueue, index + 1);

    if (HCC_DB & 0x1) {
        std::cerr << "tid" << std::this_thread::get_id() <<  " ring door bell to dispatch kernel " << kernel->kernelName <<  "  aql.header=0x" << std::hex << header << std::dec << "\n";
    }
#if KALMAR_DEBUG
    std::cerr << "ring door bell to dispatch kernel " << kernel->kernelName << "\n";
#endif

    // Ring door bell
    hsa_signal_store_relaxed(lockedHsaQueue->doorbell_signal, index);

    isDispatched = true;

    return status;
}



// wait for the kernel to finish execution
inline hsa_status_t
HSADispatch::waitComplete() {
    hsa_status_t status = HSA_STATUS_SUCCESS;
    if (!isDispatched)  {
        return HSA_STATUS_ERROR_INVALID_ARGUMENT;
    }



    if (signal.handle) {
        DBOUT(" wait for kernel dispatch op#" << getSeqNum() << " completion with wait flag: " << waitMode << "  signal="<< std::hex  << signal.handle << std::dec << "\n");
        if (HCC_DB & 0x1) {
            std::cerr << "wait for kernel dispatch op#" << getSeqNum() << " completion with wait flag: " << waitMode << "  signal="<< std::hex  << signal.handle << std::dec << "\n";
        }

        // wait for completion
        if (hsa_signal_wait_acquire(signal, HSA_SIGNAL_CONDITION_LT, 1, uint64_t(-1), waitMode)!=0) {
            throw Kalmar::runtime_exception("Signal wait returned unexpected value\n", 0);
        }

        DBOUT ("complete!\n");
    } else {
        // Some commands may have null signal - in this case we can't actually
        // track their status so assume they are complete.
        // In practice, apps would need to use another form of synchronization for
        // these such as waiting on a younger command or using a queue sync.
        DBOUT ("null signal, considered complete\n");
    }

    if (kernargMemory != nullptr) {
      device->releaseKernargBuffer(kernargMemory, kernargMemoryIndex);
      kernargMemory = nullptr;
    }

    // unregister this async operation from HSAQueue
    if (this->hsaQueue != nullptr) {
        this->hsaQueue->removeAsyncOp(this);
    }

    isDispatched = false;
    return status;
}

inline hsa_status_t
HSADispatch::dispatchKernelWaitComplete(Kalmar::HSAQueue* hsaQueue) {
    hsa_status_t status = HSA_STATUS_SUCCESS;

    if (isDispatched) {
        return HSA_STATUS_ERROR_INVALID_ARGUMENT;
    }

    // record HSAQueue association
    this->hsaQueue = hsaQueue;

    {
        // extract hsa_queue_t from HSAQueue
        hsa_queue_t* rocrQueue = hsaQueue->acquireLockedRocrQueue();

        // dispatch kernel
        status = dispatchKernel(rocrQueue, arg_vec.data(), arg_vec.size(), true);
        STATUS_CHECK(status, __LINE__);

        hsaQueue->releaseLockedRocrQueue();
    }

    // wait for completion
    status = waitComplete();
    STATUS_CHECK(status, __LINE__);

    return status;
}


// Flavor used when launching dispatch with args and signal created by HCC
// (As opposed to the dispatch_hsa_kernel path)
inline hsa_status_t
HSADispatch::dispatchKernelAsyncFromOp(Kalmar::HSAQueue* hsaQueue)
{
    return dispatchKernelAsync(hsaQueue, arg_vec.data(), arg_vec.size(), true);
}

inline hsa_status_t
HSADispatch::dispatchKernelAsync(Kalmar::HSAQueue* hsaQueue, const void *hostKernarg,
                                 int hostKernargSize, bool allocSignal) {

    if (HCC_SERIALIZE_KERNEL & 0x1) {
        hsaQueue->wait();
    }

    hsa_status_t status = HSA_STATUS_SUCCESS;

    // record HSAQueue association
    this->hsaQueue = hsaQueue;

    {
        // extract hsa_queue_t from HSAQueue
        hsa_queue_t* rocrQueue = hsaQueue->acquireLockedRocrQueue();

        // dispatch kernel
        status = dispatchKernel(rocrQueue, hostKernarg, hostKernargSize, allocSignal);
        STATUS_CHECK(status, __LINE__);

        hsaQueue->releaseLockedRocrQueue();
    }


    // dynamically allocate a std::shared_future<void> object
    future = new std::shared_future<void>(std::async(std::launch::deferred, [&] {
        waitComplete();
    }).share());

    if (HCC_SERIALIZE_KERNEL & 0x2) {
        status = waitComplete();
        STATUS_CHECK(status, __LINE__);
    };


    return status;
}

inline void
HSADispatch::dispose() {
    hsa_status_t status;
    if (kernargMemory != nullptr) {
      device->releaseKernargBuffer(kernargMemory, kernargMemoryIndex);
      kernargMemory = nullptr;
    }

    clearArgs();
    std::vector<uint8_t>().swap(arg_vec);

    Kalmar::ctx.releaseSignal(signal, signalIndex);

    if (future != nullptr) {
      delete future;
      future = nullptr;
    }
}

inline uint64_t
HSADispatch::getBeginTimestamp() override {
    Kalmar::HSADevice* device = static_cast<Kalmar::HSADevice*>(hsaQueue->getDev());
    hsa_amd_profiling_dispatch_time_t time;
    hsa_amd_profiling_get_dispatch_time(device->getAgent(), signal, &time);
    return time.start;
}

inline uint64_t
HSADispatch::getEndTimestamp() override {
    Kalmar::HSADevice* device = static_cast<Kalmar::HSADevice*>(hsaQueue->getDev());
    hsa_amd_profiling_dispatch_time_t time;
    hsa_amd_profiling_get_dispatch_time(device->getAgent(), signal, &time);
    return time.end;
}


inline hsa_status_t
HSADispatch::setLaunchConfiguration(int dims, size_t *globalDims, size_t *localDims,
                                 int dynamicGroupSize) {
    assert((0 < dims) && (dims <= 3));

    memset(&aql, 0, sizeof(aql));

    // Copy info from kernel into AQL packet:
    // bind kernel code
    aql.kernel_object = kernel->kernelCodeHandle;

    aql.group_segment_size   = kernel->static_group_segment_size + dynamicGroupSize;;
    aql.private_segment_size = kernel->private_segment_size;


#if KALMAR_DEBUG
    std::cerr << "static group segment size: " << kernel->static_group_segment_size << "\n";
    std::cerr << "dynamic group segment size: " << dynamicGroupSize << "\n";
#endif

    // Set global dims:
    aql.grid_size_x = globalDims[0];
    aql.grid_size_y = (dims > 1 ) ? globalDims[1] : 1;
    aql.grid_size_z = (dims > 2 ) ? globalDims[2] : 1;


    // Set group dims
    // for each workgroup dimension, make sure it does not exceed the maximum allowable limit
    const uint16_t* workgroup_max_dim = device->getWorkgroupMaxDim();
    int workgroup_size[3];
    workgroup_size[0] = computeLaunchAttr(globalDims[0], localDims[0], workgroup_max_dim[0]);
    workgroup_size[1] = (dims > 1) ? computeLaunchAttr(globalDims[1], localDims[1], workgroup_max_dim[1]) : 1;
    workgroup_size[2] = (dims > 2) ? computeLaunchAttr(globalDims[2], localDims[2], workgroup_max_dim[2]) : 1;

    // reduce each dimension in case the overall workgroup limit is exceeded
    uint32_t workgroup_max_size = device->getWorkgroupMaxSize();
    int dim_iterator = 2;
    size_t workgroup_total_size = workgroup_size[0] * workgroup_size[1] * workgroup_size[2];
    while(workgroup_total_size > workgroup_max_size) {
      // repeatedly cut each dimension into half until we are within the limit
      if (workgroup_size[dim_iterator] >= 2) {
        workgroup_size[dim_iterator] >>= 1;
      }
      if (--dim_iterator < 0) {
        dim_iterator = 2;
      }
      workgroup_total_size = workgroup_size[0] * workgroup_size[1] * workgroup_size[2];
    }

    // Every work-item has access to some number of VGPRs, up to a maximum of 256.
    static const size_t max_num_vgprs_per_work_item = 256;
    static const size_t num_work_items_per_simd = 64;
    static const size_t num_simds_per_cu = 4;
    size_t max_num_work_items_per_cu = (max_num_vgprs_per_work_item / kernel->workitem_vgpr_count) * num_work_items_per_simd * num_simds_per_cu;
    if (max_num_work_items_per_cu < workgroup_total_size) {
        throw Kalmar::runtime_exception("The number of VGPRs needed by this launch exceeds HW limit due to big work group size!", 0);
    }

    aql.workgroup_size_x = workgroup_size[0];
    aql.workgroup_size_y = workgroup_size[1];
    aql.workgroup_size_z = workgroup_size[2];

    aql.setup = dims << HSA_KERNEL_DISPATCH_PACKET_SETUP_DIMENSIONS;

<<<<<<< HEAD
   // Set fences here.  Other fields in header will be set just before dispatch:

    aql.header =
=======
    aql.header = HCC_OPT_FLUSH ? 
        ((HSA_FENCE_SCOPE_AGENT) << HSA_PACKET_HEADER_ACQUIRE_FENCE_SCOPE) |
        ((HSA_FENCE_SCOPE_AGENT) << HSA_PACKET_HEADER_RELEASE_FENCE_SCOPE)
        :
>>>>>>> 717803a2
        ((HSA_FENCE_SCOPE_SYSTEM) << HSA_PACKET_HEADER_ACQUIRE_FENCE_SCOPE) |
        ((HSA_FENCE_SCOPE_SYSTEM) << HSA_PACKET_HEADER_RELEASE_FENCE_SCOPE);

    return HSA_STATUS_SUCCESS;
}


// ----------------------------------------------------------------------
// member function implementation of HSABarrier
// ----------------------------------------------------------------------

// wait for the barrier to complete
inline hsa_status_t
HSABarrier::waitComplete() {
    hsa_status_t status = HSA_STATUS_SUCCESS;
    if (!isDispatched)  {
        return HSA_STATUS_ERROR_INVALID_ARGUMENT;
    }

#if KALMAR_DEBUG or KALMAR_DEBUG_ASYNC_COPY
    std::cerr << "  wait for barrier op#" << getSeqNum() << " completion with wait flag: " << waitMode << "  signal="<< std::hex  << signal.handle << std::dec <<"\n";
#endif

    // Wait on completion signal until the barrier is finished
    hsa_signal_wait_acquire(signal, HSA_SIGNAL_CONDITION_EQ, 0, UINT64_MAX, waitMode);

#if KALMAR_DEBUG
    std::cerr << "complete!\n";
#endif

    // unregister this async operation from HSAQueue
    if (this->hsaQueue != nullptr) {
        this->hsaQueue->removeAsyncOp(this);
    }

    isDispatched = false;

    return status;
}

inline hsa_status_t
HSABarrier::enqueueAsync(Kalmar::HSAQueue* hsaQueue, bool forceFlush) {

    // record HSAQueue association
    this->hsaQueue = hsaQueue;
    // extract hsa_queue_t from HSAQueue

    // enqueue barrier packet
    unsigned fenceBits = (!forceFlush && HCC_OPT_FLUSH) ? 
        ((HSA_FENCE_SCOPE_AGENT) << HSA_PACKET_HEADER_ACQUIRE_FENCE_SCOPE) |
        ((HSA_FENCE_SCOPE_AGENT) << HSA_PACKET_HEADER_RELEASE_FENCE_SCOPE)
        :
        ((HSA_FENCE_SCOPE_SYSTEM) << HSA_PACKET_HEADER_ACQUIRE_FENCE_SCOPE) |
        ((HSA_FENCE_SCOPE_SYSTEM) << HSA_PACKET_HEADER_RELEASE_FENCE_SCOPE);

    if (isDispatched) {
        STATUS_CHECK(HSA_STATUS_ERROR_INVALID_ARGUMENT, __LINE__);
    }

    // Create a signal to wait for the barrier to finish.
    std::pair<hsa_signal_t, int> ret = Kalmar::ctx.getSignal();
    signal = ret.first;
    signalIndex = ret.second;

    {
        hsa_queue_t* rocrQueue = hsaQueue->acquireLockedRocrQueue();

        // Obtain the write index for the command queue
        uint64_t index = hsa_queue_load_write_index_relaxed(rocrQueue);
        const uint32_t queueMask = rocrQueue->size - 1;
        uint64_t nextIndex = index + 1;
        if (nextIndex - hsa_queue_load_read_index_acquire(rocrQueue) >= rocrQueue->size) {
          checkHCCRuntimeStatus(Kalmar::HCCRuntimeStatus::HCCRT_STATUS_ERROR_COMMAND_QUEUE_OVERFLOW, __LINE__, rocrQueue);
        }

        // Define the barrier packet to be at the calculated queue index address
        hsa_barrier_and_packet_t* barrier = &(((hsa_barrier_and_packet_t*)(rocrQueue->base_address))[index&queueMask]);
        memset(barrier, 0, sizeof(hsa_barrier_and_packet_t));

        // setup header
        uint16_t header = HSA_PACKET_TYPE_BARRIER_AND << HSA_PACKET_HEADER_TYPE;
        header |= 1 << HSA_PACKET_HEADER_BARRIER;
        header |= fenceBits;
        barrier->header = header;

        if (HCC_DB & 0x1) {
            std::cerr << "barrier dependency count: " << depCount << " aql.header=0x" << std::hex << barrier->header << std::dec << "\n";
        }

        // setup dependent signals
        if ((depCount > 0) && (depCount <= 5)) {
            for (int i = 0; i < depCount; ++i) {
                barrier->dep_signal[i] = *(static_cast <hsa_signal_t*> (depAsyncOps[i]->getNativeHandle()));
            }
        }

        barrier->completion_signal = signal;

#if KALMAR_DEBUG
        std::cerr << "ring door bell to dispatch barrier\n";
#endif

        // Increment write index and ring doorbell to dispatch the kernel
        hsa_queue_store_write_index_relaxed(rocrQueue, nextIndex);
        hsa_signal_store_relaxed(rocrQueue->doorbell_signal, index);

        hsaQueue->releaseLockedRocrQueue();
    }

    isDispatched = true;

    // dynamically allocate a std::shared_future<void> object
    future = new std::shared_future<void>(std::async(std::launch::deferred, [&] {
        waitComplete();
    }).share());

    return HSA_STATUS_SUCCESS;
}




inline void
HSABarrier::dispose() {
    Kalmar::ctx.releaseSignal(signal, signalIndex);

    // Release referecne to our dependent ops:
    for (int i=0; i<depCount; i++) {
        depAsyncOps[i] = nullptr;
    }

    if (future != nullptr) {
      delete future;
      future = nullptr;
    }
}

inline uint64_t
HSABarrier::getBeginTimestamp() override {
    Kalmar::HSADevice* device = static_cast<Kalmar::HSADevice*>(hsaQueue->getDev());
    hsa_amd_profiling_dispatch_time_t time;
    hsa_amd_profiling_get_dispatch_time(device->getAgent(), signal, &time);
    return time.start;
}

inline uint64_t
HSABarrier::getEndTimestamp() override {
    Kalmar::HSADevice* device = static_cast<Kalmar::HSADevice*>(hsaQueue->getDev());
    hsa_amd_profiling_dispatch_time_t time;
    hsa_amd_profiling_get_dispatch_time(device->getAgent(), signal, &time);
    return time.end;
}

// ----------------------------------------------------------------------
// member function implementation of HSACopy
// ----------------------------------------------------------------------

// wait for the async copy to complete
inline hsa_status_t
HSACopy::waitComplete() {
    hsa_status_t status = HSA_STATUS_SUCCESS;
    if (!isSubmitted)  {
        return HSA_STATUS_ERROR_INVALID_ARGUMENT;
    }



#if KALMAR_DEBUG or KALMAR_DEBUG_ASYNC_COPY
    // Wait on completion signal until the async copy is finished
    hsa_signal_value_t v = hsa_signal_load_acquire(signal);
    std::cerr << "  wait for copy op#" << getSeqNum() << " completion with wait flag: " << waitMode << "signal="<< std::hex  << signal.handle << std::dec <<" currentVal=" << v << "\n";
#endif

    // Wait on completion signal until the async copy is finished
    hsa_signal_wait_acquire(signal, HSA_SIGNAL_CONDITION_LT, 1, UINT64_MAX, waitMode);

#if KALMAR_DEBUG
    std::cerr << "complete!\n";
#endif

    // unregister this async operation from HSAQueue
    if (this->hsaQueue != nullptr) {
        this->hsaQueue->removeAsyncOp(this);
    }

    isSubmitted = false;

    return status;
}


// Small wrapper that calls hsa_amd_memory_async_copy.
// HCC knows exactly which copy-engine it wants to perfom the copy and has already made.
hsa_status_t HSACopy::hcc_memory_async_copy(const Kalmar::HSADevice *copyDeviceArg, void *dst, const void *src, size_t sizeBytes,
                      int depSignalCnt, const hsa_signal_t *depSignals,
                      hsa_signal_t completion_signal)
{
    this->copyDevice = copyDeviceArg;

    // beautiful...:
    hsa_agent_t copyAgent = * static_cast<hsa_agent_t*>(const_cast<Kalmar::HSADevice*>(copyDeviceArg)->getHSAAgent());
    hsa_status_t status;
    hsa_device_type_t device_type;
    status = hsa_agent_get_info(copyAgent, HSA_AGENT_INFO_DEVICE, &device_type);
    if (status != HSA_STATUS_SUCCESS) {
        throw Kalmar::runtime_exception("invalid copy agent used for hcc_memory_async_copy", status);
    }
    if (device_type != HSA_DEVICE_TYPE_GPU) {
        throw Kalmar::runtime_exception("copy agent must be GPU hcc_memory_async_copy", -1);
    }

    // Pass same copy agent for source and device so we have control over the copy engine.
    // The runtime will always pick the srcAgent if it is a GPU (which we checked above), and
    // if at least on of the pointers is in device memory. (caller should ensure this is true).

    status = hsa_amd_memory_async_copy(dst, copyAgent, src, copyAgent, sizeBytes, depSignalCnt, depSignals, completion_signal);
    if (status != HSA_STATUS_SUCCESS) {
        throw Kalmar::runtime_exception("hsa_amd_memory_async_copy error", status);
    }

    return status;
}



static Kalmar::hcCommandKind resolveMemcpyDirection(bool srcInDeviceMem, bool dstInDeviceMem)
{
    if (!srcInDeviceMem && !dstInDeviceMem) {
        return Kalmar::hcMemcpyHostToHost;
    } else if (!srcInDeviceMem && dstInDeviceMem) {
        return Kalmar::hcMemcpyHostToDevice;
    } else if (srcInDeviceMem && !dstInDeviceMem) {
        return Kalmar::hcMemcpyDeviceToHost;
    } else if (srcInDeviceMem &&  dstInDeviceMem) {
        return Kalmar::hcMemcpyDeviceToDevice;
    } else {
        // Invalid copy copyDir - should never reach here since we cover all 4 possible options above.
        throw Kalmar::runtime_exception("invalid copy copyDir", 0);
    }
}

inline hsa_status_t
HSACopy::enqueueAsyncCopyCommand(Kalmar::HSAQueue* hsaQueue, const Kalmar::HSADevice *copyDevice, const hc::AmPointerInfo &srcPtrInfo, const hc::AmPointerInfo &dstPtrInfo) {

    hsa_status_t status = HSA_STATUS_SUCCESS;

    // record HSAQueue association
    this->hsaQueue = hsaQueue;


    if (HCC_SERIALIZE_COPY & 0x1) {
        hsaQueue->wait();
    }

    // Performs an async copy.
    // This routine deals only with "mapped" pointers - see syncCopy for an explanation.

    // enqueue async copy command
    if (isSubmitted) {
        return HSA_STATUS_ERROR_INVALID_ARGUMENT;
    }

    {
        // Create a signal to wait for the async copy command to finish.
        std::pair<hsa_signal_t, int> ret = Kalmar::ctx.getSignal();
        signal = ret.first;
        signalIndex = ret.second;


        int depSignalCnt = 0;
        hsa_signal_t depSignal;
        setCommandKind (resolveMemcpyDirection(srcPtrInfo._isInDeviceMem, dstPtrInfo._isInDeviceMem));
        depAsyncOp = hsaQueue->detectStreamDeps(this);

        if (depAsyncOp) {
            depSignalCnt = 1;
            depSignal = * (static_cast <hsa_signal_t*> (depAsyncOp->getNativeHandle()));
#if KALMAR_DEBUG_ASYNC_COPY
            std::cerr << "  asyncCopy sent with dependency on op#" << depAsyncOp->getSeqNum() << " depSignal="<< std::hex  << depSignal.handle << std::dec <<"\n";
#endif
        }


#if KALMAR_DEBUG_ASYNC_COPY
            hsa_signal_value_t v = hsa_signal_load_acquire(signal);
            std::cerr << "  hsa_amd_memory_async_copy launched " << " completionSignal="<< std::hex  << signal.handle
                      << "  InitSignalValue=" << v << " depSignalCnt=" << depSignalCnt
                      << "  copyAgent=" << copyDevice
                      << "\n";
#endif

        hcc_memory_async_copy(copyDevice, dst, src, sizeBytes, depSignalCnt, depSignalCnt ? &depSignal:NULL, signal);
    }

    isSubmitted = true;

    STATUS_CHECK(status, __LINE__);

    // dynamically allocate a std::shared_future<void> object
    future = new std::shared_future<void>(std::async(std::launch::deferred, [&] {
        waitComplete();
    }).share());

    if (HCC_SERIALIZE_COPY & 0x2) {
        status = waitComplete();
        STATUS_CHECK(status, __LINE__);
    };

    return status;
}



inline void
HSACopy::dispose() {

    // clear reference counts for dependent ops.
    depAsyncOp = nullptr;


    // HSA signal may not necessarily be allocated by HSACopy instance
    // only release the signal if it was really allocated (signalIndex >= 0)
    if (signalIndex >= 0) {
        Kalmar::ctx.releaseSignal(signal, signalIndex);
    }

    if (future != nullptr) {
        delete future;
        future = nullptr;
    }
}

inline uint64_t
HSACopy::getBeginTimestamp() override {
    Kalmar::HSADevice* device = static_cast<Kalmar::HSADevice*>(hsaQueue->getDev());
    hsa_amd_profiling_dispatch_time_t time;
    hsa_amd_profiling_get_dispatch_time(device->getAgent(), signal, &time);
    return time.start;
}

inline uint64_t
HSACopy::getEndTimestamp() override {
    Kalmar::HSADevice* device = static_cast<Kalmar::HSADevice*>(hsaQueue->getDev());
    hsa_amd_profiling_dispatch_time_t time;
    hsa_amd_profiling_get_dispatch_time(device->getAgent(), signal, &time);
    return time.end;
}



void
HSACopy::syncCopyExt(Kalmar::HSAQueue *hsaQueue, hc::hcCommandKind copyDir, const hc::AmPointerInfo &srcPtrInfo, const hc::AmPointerInfo &dstPtrInfo, const Kalmar::HSADevice *copyDevice, bool forceUnpinnedCopy)
{
    bool srcInTracker = (srcPtrInfo._sizeBytes != 0);
    bool dstInTracker = (dstPtrInfo._sizeBytes != 0);


// TODO - Clean up code below.
    // Copy already called queue.wait() so there are no dependent signals.
    hsa_signal_t depSignal;
    int depSignalCnt = 0;

    // record HSAQueue association
    this->hsaQueue = hsaQueue;


    if ((copyDevice == nullptr) && (copyDir != Kalmar::hcMemcpyHostToHost) && (copyDir != Kalmar::hcMemcpyDeviceToDevice)) {
        throw Kalmar::runtime_exception("Null copyDevice can only be used with HostToHost or DeviceToDevice copy", -1);
    }




#if KALMAR_DEBUG
    std::cerr << "hcCommandKind: " << getHcCommandKindString(copyDir) << "\n";
#endif

    bool useFastCopy = true;
    switch (copyDir) {
        case Kalmar::hcMemcpyHostToDevice:
            if (!srcInTracker || forceUnpinnedCopy) {
#if KALMAR_DEBUG
                std::cerr << "HSACopy::syncCopy(), invoke UnpinnedCopyEngine::CopyHostToDevice()\n";

#endif
                copyDevice->copy_engine[0]->CopyHostToDevice(copyDevice->copy_mode, dst, src, sizeBytes, depSignalCnt ? &depSignal : NULL);
                useFastCopy = false;
            }
            break;


        case Kalmar::hcMemcpyDeviceToHost:
            if (!dstInTracker || forceUnpinnedCopy) {
#if KALMAR_DEBUG
                std::cerr << "HSACopy::syncCopy(), invoke UnpinnedCopyEngine::CopyDeviceToHost()\n";
#endif
                UnpinnedCopyEngine::CopyMode d2hCopyMode = copyDevice->copy_mode;
                if (d2hCopyMode == UnpinnedCopyEngine::UseMemcpy) {
                    // override since D2H does not support Memcpy
                    d2hCopyMode = UnpinnedCopyEngine::ChooseBest;
                }
                copyDevice->copy_engine[1]->CopyDeviceToHost(d2hCopyMode, dst, src, sizeBytes, depSignalCnt ? &depSignal : NULL);
                useFastCopy = false;
            };
            break;

        case Kalmar::hcMemcpyHostToHost:
#if KALMAR_DEBUG
            std::cerr << "HSACopy::syncCopy(), invoke memcpy\n";
#endif
            // Since this is sync copy, we assume here that the GPU has already drained younger commands.

            // This works for both mapped and unmapped memory:
            memcpy(dst, src, sizeBytes);
            useFastCopy = false;
            break;

        case Kalmar::hcMemcpyDeviceToDevice:
            if (forceUnpinnedCopy) {
                hsa_agent_t dstAgent = * (static_cast<hsa_agent_t*> (dstPtrInfo._acc.get_hsa_agent()));
                hsa_agent_t srcAgent = * (static_cast<hsa_agent_t*> (srcPtrInfo._acc.get_hsa_agent()));
#if KALMAR_DEBUG
                std::cerr << "HSACopy:: P2P copy by engine forcing use of staging buffers.  copyEngine=" << copyDevice << "\n";
#endif

                // TODO, which staging buffer should we use for this to be optimal?
                copyDevice->copy_engine[1]->CopyPeerToPeer(dst, dstAgent, src, srcAgent, sizeBytes, depSignalCnt ? &depSignal : NULL);

                useFastCopy = false;
            }
            break;

        default:
            throw Kalmar::runtime_exception("unexpected copy type", HSA_STATUS_SUCCESS);

    };


    if (useFastCopy) {
        // Didn't already handle copy with one of special (slow) cases above, use the standard runtime copy path.

#if KALMAR_DEBUG
        std::cerr << "HSACopy::syncCopy(), useFastCopy=1, fetch and init a HSA signal\n";
#endif

        // Get a signal and initialize it:
        std::pair<hsa_signal_t, int> ret = Kalmar::ctx.getSignal();
        signal = ret.first;
        signalIndex = ret.second;

        hsa_signal_store_relaxed(signal, 1);

#if KALMAR_DEBUG or KALMAR_DEBUG_ASYNC_COPY
        std::cerr << "HSACopy::syncCopy(), invoke hsa_amd_memory_async_copy() with dstAgent=%lu srcAgent=%lu\n";
#endif

        if (copyDevice == nullptr) {
            throw Kalmar::runtime_exception("Null copyDevice reached call to hcc_memory_async_copy", -1);
        }


        hsa_status_t hsa_status = hcc_memory_async_copy(copyDevice, dst, src, sizeBytes, depSignalCnt, depSignalCnt ? &depSignal:NULL, signal);

        if (hsa_status == HSA_STATUS_SUCCESS) {
#if KALMAR_DEBUG
            std::cerr << "HSACopy::syncCopy(), wait for completion...";
#endif
            hsa_signal_wait_relaxed(signal, HSA_SIGNAL_CONDITION_LT, 1, UINT64_MAX, waitMode);

#if KALMAR_DEBUG
            std::cerr << "done!\n";
#endif
        } else {
#if KALMAR_DEBUG
            std::cerr << "HSACopy::syncCopy(), hsa_amd_memory_async_copy() returns: 0x" << std::hex << hsa_status << std::dec <<"\n";
#endif
            throw Kalmar::runtime_exception("hsa_amd_memory_async_copy error", hsa_status);
        }
        Kalmar::ctx.releaseSignal(signal, signalIndex);
        signalIndex = -1;
    }
}


// Performs a copy, potentially through a staging buffer .
// This routine can take mapped or unmapped src and dst pointers.
//    "Mapped" means the pointers are mapped into the address space of the device associated with this HSAQueue.
//     Mapped memory may be physically located on this device, or pinned in the CPU, or on another device (for P2P access).
//     If the memory is not mapped, it can still be copied usign an intermediate staging buffer approach.
//
//     In some cases (ie for array or array_view) we already know the src or dst are mapped, and the *IsMapped parameters
//     allow communicating that information to this function.  *IsMapped=False indicates the map state is unknown,
//     so the functions uses the memory tracker to determine mapped or unmapped and *IsInDeviceMem
//
// The copies are performed host-synchronously - the routine waits until the copy completes before returning.
void
HSACopy::syncCopy(Kalmar::HSAQueue* hsaQueue) {

#if KALMAR_DEBUG
    std::cerr << "HSACopy::syncCopy(" << hsaQueue << "), src = " << src << ", dst = " << dst << ", sizeBytes = " << sizeBytes << "\n";
#endif

    // The tracker stores information on all device memory allocations and all pinned host memory, for the specified device
    // If the memory is not found in the tracker, then it is assumed to be unpinned host memory.
    bool srcInTracker = false;
    bool srcInDeviceMem = false;
    bool dstInTracker = false;
    bool dstInDeviceMem = false;

    hc::accelerator acc;
    hc::AmPointerInfo srcPtrInfo(NULL, NULL, 0, acc, 0, 0);
    hc::AmPointerInfo dstPtrInfo(NULL, NULL, 0, acc, 0, 0);

    if (hc::am_memtracker_getinfo(&srcPtrInfo, src) == AM_SUCCESS) {
        srcInTracker = true;
        srcInDeviceMem = (srcPtrInfo._isInDeviceMem);
    }  // Else - srcNotMapped=srcInDeviceMem=false

    if (hc::am_memtracker_getinfo(&dstPtrInfo, dst) == AM_SUCCESS) {
        dstInTracker = true;
        dstInDeviceMem = (dstPtrInfo._isInDeviceMem);
    } // Else - dstNotMapped=dstInDeviceMem=false


#if KALMAR_DEBUG
    std::cerr << "srcInTracker: " << srcInTracker << "\n";
    std::cerr << "srcInDeviceMem: " << srcInDeviceMem << "\n";
    std::cerr << "dstInTracker: " << dstInTracker << "\n";
    std::cerr << "dstInDeviceMem: " << dstInDeviceMem << "\n";
#endif

    // Resolve default to a specific Kind so we know which algorithm to use:
    setCommandKind (resolveMemcpyDirection(srcInDeviceMem, dstInDeviceMem));

    Kalmar::HSADevice *copyDevice;
    if (srcInDeviceMem) {  // D2D, H2D
        copyDevice = static_cast<Kalmar::HSADevice*> (srcPtrInfo._acc.get_dev_ptr());
    }else if (dstInDeviceMem) {  // D2H
        copyDevice = static_cast<Kalmar::HSADevice*> (dstPtrInfo._acc.get_dev_ptr());
    } else {
        copyDevice = nullptr;  // H2D
    }

    syncCopyExt(hsaQueue, getCommandKind(), srcPtrInfo, dstPtrInfo, copyDevice, false);
};


// ----------------------------------------------------------------------
// extern "C" functions
// ----------------------------------------------------------------------

extern "C" void *GetContextImpl() {
  return &Kalmar::ctx;
}

extern "C" void PushArgImpl(void *ker, int idx, size_t sz, const void *v) {
  //std::cerr << "pushing:" << ker << " of size " << sz << "\n";
  HSADispatch *dispatch =
      reinterpret_cast<HSADispatch*>(ker);
  void *val = const_cast<void*>(v);
  switch (sz) {
    case sizeof(double):
      dispatch->pushDoubleArg(*reinterpret_cast<double*>(val));
      break;
    case sizeof(short):
      dispatch->pushShortArg(*reinterpret_cast<short*>(val));
      break;
    case sizeof(int):
      dispatch->pushIntArg(*reinterpret_cast<int*>(val));
      //std::cerr << "(int) value = " << *reinterpret_cast<int*>(val) <<"\n";
      break;
    case sizeof(unsigned char):
      dispatch->pushBooleanArg(*reinterpret_cast<unsigned char*>(val));
      break;
    default:
      assert(0 && "Unsupported kernel argument size");
  }
}

extern "C" void PushArgPtrImpl(void *ker, int idx, size_t sz, const void *v) {
  //std::cerr << "pushing:" << ker << " of size " << sz << "\n";
  HSADispatch *dispatch =
      reinterpret_cast<HSADispatch*>(ker);
  void *val = const_cast<void*>(v);
  dispatch->pushPointerArg(val);
}<|MERGE_RESOLUTION|>--- conflicted
+++ resolved
@@ -1048,17 +1048,11 @@
 
         printAsyncOps(std::cerr);
 #endif
-<<<<<<< HEAD
-
-
-        // If oldest OP doesn't have a signal, we need to enqueue
-=======
-    
+
   
 #if 0 
         // TODO - can remove this when HCC_OPT_FLUSH=1
         // If oldest OP doesn't have a signal, we need to enqueue 
->>>>>>> 717803a2
         // a barrier with a signal so host can tell when it finishes
         for (int i = asyncOps.size()-1; i >= 0;  i--) {
             auto asyncOp = asyncOps[i];
@@ -2127,18 +2121,6 @@
             default:
                 this->copy_mode = UnpinnedCopyEngine::ChooseBest;
         };
-<<<<<<< HEAD
-
-        HCC_H2D_STAGING_THRESHOLD =
-            getenvlong("HCC_H2D_STAGING_THRESHOLD", HCC_H2D_STAGING_THRESHOLD);
-        HCC_H2D_PININPLACE_THRESHOLD =
-            getenvlong("HCC_H2D_PININPLACE_THRESHOLD", HCC_H2D_PININPLACE_THRESHOLD);
-        HCC_D2H_PININPLACE_THRESHOLD =
-            getenvlong("HCC_D2H_PININPLACE_THRESHOLD", HCC_D2H_PININPLACE_THRESHOLD);
-
-=======
-       
->>>>>>> 717803a2
 
         HCC_H2D_STAGING_THRESHOLD    *= 1024;
         HCC_H2D_PININPLACE_THRESHOLD *= 1024;
@@ -3369,11 +3351,7 @@
 // dispatch a kernel asynchronously
 // -  allocates signal, copies arguments into kernarg buffer, and places aql packet into queue.
 hsa_status_t
-<<<<<<< HEAD
-HSADispatch::dispatchKernel(hsa_queue_t* commandQueue, const void *hostKernarg,
-=======
 HSADispatch::dispatchKernel(hsa_queue_t* lockedHsaQueue, const void *hostKernarg, 
->>>>>>> 717803a2
                             int hostKernargSize, bool allocSignal) {
 
     hsa_status_t status = HSA_STATUS_SUCCESS;
@@ -3428,13 +3406,8 @@
     }
 
 
-<<<<<<< HEAD
-    hsa_kernel_dispatch_packet_t* q_aql =
-        &(((hsa_kernel_dispatch_packet_t*)(commandQueue->base_address))[index & queueMask]);
-=======
     hsa_kernel_dispatch_packet_t* q_aql = 
         &(((hsa_kernel_dispatch_packet_t*)(lockedHsaQueue->base_address))[index & queueMask]);
->>>>>>> 717803a2
 
     // Copy mostly-finished AQL packet into the queue
     *q_aql = aql;
@@ -3696,16 +3669,10 @@
 
     aql.setup = dims << HSA_KERNEL_DISPATCH_PACKET_SETUP_DIMENSIONS;
 
-<<<<<<< HEAD
-   // Set fences here.  Other fields in header will be set just before dispatch:
-
-    aql.header =
-=======
     aql.header = HCC_OPT_FLUSH ? 
         ((HSA_FENCE_SCOPE_AGENT) << HSA_PACKET_HEADER_ACQUIRE_FENCE_SCOPE) |
         ((HSA_FENCE_SCOPE_AGENT) << HSA_PACKET_HEADER_RELEASE_FENCE_SCOPE)
         :
->>>>>>> 717803a2
         ((HSA_FENCE_SCOPE_SYSTEM) << HSA_PACKET_HEADER_ACQUIRE_FENCE_SCOPE) |
         ((HSA_FENCE_SCOPE_SYSTEM) << HSA_PACKET_HEADER_RELEASE_FENCE_SCOPE);
 
